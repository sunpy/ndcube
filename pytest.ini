--- conflicted
+++ resolved
@@ -16,11 +16,7 @@
 doctest_plus = enabled
 doctest_optionflags = NORMALIZE_WHITESPACE FLOAT_CMP ELLIPSIS
 text_file_format = rst
-<<<<<<< HEAD
-addopts = --doctest-rst  -p no:unraisableexception -p no:threadexception -m "not mpl_image_compare" --doctest-ignore-import-errors
-=======
 addopts = --doctest-rst  -p no:unraisableexception -p no:threadexception  -m "not mpl_image_compare" --doctest-rst --doctest-ignore-import-errors -p no:unraisableexception -p no:threadexception
->>>>>>> bb5139a4
 remote_data_strict = True
 filterwarnings =
     # Turn all warnings into errors so they do not pass silently.
