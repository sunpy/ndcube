[pytest]
minversion = 7.0
testpaths =
    ndcube
    docs
norecursedirs =
    .tox
    build
    docs/_build
    docs/generated
    *.egg-info
    examples
    ndcube/_dev
    .history
    ndcube/extern
doctest_plus = enabled
doctest_optionflags =
    NORMALIZE_WHITESPACE
    FLOAT_CMP
    ELLIPSIS
text_file_format = rst
addopts =
    --doctest-rst
    -p no:unraisableexception
    -p no:threadexception
    -m "not mpl_image_compare"
    --doctest-ignore-import-errors
asdf_schema_tests_enabled = true
asdf_schema_root = ndcube/asdf/resources
remote_data_strict = True
doctest_subpackage_requires =
    docs/explaining_ndcube/* = numpy>=2.0.0
    --doctest-continue-on-failure
mpl-results-path = figure_test_images
mpl-use-full-test-name = true
remote_data_strict = True
doctest_subpackage_requires =
    docs/explaining_ndcube/* = numpy>=2.0.0
markers =
    limit_memory: pytest-memray marker to fail a test if too much memory used
filterwarnings =
    # Turn all warnings into errors so they do not pass silently.
    error
    # Do not fail on pytest config issues (i.e. missing plugins) but do show them
    always::pytest.PytestConfigWarning
    # A list of warnings to ignore follows. If you add to this list, you MUST
    # add a comment or ideally a link to an issue that explains why the warning
    # is being ignored
    # This is due to dependencies building with a numpy version different from
    # the local installed numpy version, but should be fine
    # See https://github.com/numpy/numpy/issues/15748#issuecomment-598584838
    # This has to be first as it can be triggered by other warnings
    ignore:numpy.ufunc size changed:RuntimeWarning
    ignore:numpy.ndarray size changed:RuntimeWarning
    # These are raised by our tests as we don't add observor locations for the test WCS
    # Nor handle correct dateref values that make astropy happy
    ignore:target cannot be converted to ICRS, so will not be set on SpectralCoord:astropy.utils.exceptions.AstropyUserWarning
    ignore:No observer defined on WCS, SpectralCoord will be converted without any velocity frame change:astropy.utils.exceptions.AstropyUserWarning
    ignore:.*Set MJDREF to.*:astropy.wcs.wcs.FITSFixedWarning
    # This is raised by docs/explaining_ndcube/visualization.rst
    ignore:Animating a NDCube does not support transposing the array. The world axes may not display as expected because the array will not be transposed:UserWarning
    # This is raised by the Windows and mac os build for visualization.rst
<<<<<<< HEAD
    ignore:FigureCanvasAgg is non-interactive, and thus cannot be shown:UserWarning
=======
    ignore:FigureCanvasAgg is non-interactive, and thus cannot be shown:UserWarning
    # Oldestdeps from gWCS
    ignore:pkg_resources is deprecated as an API:DeprecationWarning
>>>>>>> b77275a8
<|MERGE_RESOLUTION|>--- conflicted
+++ resolved
@@ -60,10 +60,6 @@
     # This is raised by docs/explaining_ndcube/visualization.rst
     ignore:Animating a NDCube does not support transposing the array. The world axes may not display as expected because the array will not be transposed:UserWarning
     # This is raised by the Windows and mac os build for visualization.rst
-<<<<<<< HEAD
-    ignore:FigureCanvasAgg is non-interactive, and thus cannot be shown:UserWarning
-=======
     ignore:FigureCanvasAgg is non-interactive, and thus cannot be shown:UserWarning
     # Oldestdeps from gWCS
-    ignore:pkg_resources is deprecated as an API:DeprecationWarning
->>>>>>> b77275a8
+    ignore:pkg_resources is deprecated as an API:DeprecationWarning