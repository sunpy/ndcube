[pytest]
minversion = 7.0
testpaths =
    ndcube
    docs
norecursedirs =
    .tox
    build
    docs/_build
    docs/generated
    *.egg-info
    examples
    ndcube/_dev
    .history
    ndcube/extern
doctest_plus = enabled
doctest_optionflags =
    NORMALIZE_WHITESPACE
    FLOAT_CMP
    ELLIPSIS
text_file_format = rst
addopts =
    --doctest-rst
    -p no:unraisableexception
    -p no:threadexception
    -m "not mpl_image_compare"
    --doctest-ignore-import-errors
<<<<<<< HEAD
asdf_schema_tests_enabled = true
asdf_schema_root = ndcube/asdf/resources
remote_data_strict = True
doctest_subpackage_requires =
    docs/explaining_ndcube/* = numpy>=2.0.0
=======
    --doctest-continue-on-failure
mpl-results-path = figure_test_images
mpl-use-full-test-name = true
>>>>>>> 60a0c79e
filterwarnings =
    # Turn all warnings into errors so they do not pass silently.
    error
    # Do not fail on pytest config issues (i.e. missing plugins) but do show them
    always::pytest.PytestConfigWarning
    # A list of warnings to ignore follows. If you add to this list, you MUST
    # add a comment or ideally a link to an issue that explains why the warning
    # is being ignored
    # This is due to dependencies building with a numpy version different from
    # the local installed numpy version, but should be fine
    # See https://github.com/numpy/numpy/issues/15748#issuecomment-598584838
    # This has to be first as it can be triggered by other warnings
    ignore:numpy.ufunc size changed:RuntimeWarning
    ignore:numpy.ndarray size changed:RuntimeWarning
    # These are raised by our tests as we don't add observor locations for the test WCS
    # Nor handle correct dateref values that make astropy happy
    ignore:target cannot be converted to ICRS, so will not be set on SpectralCoord:astropy.utils.exceptions.AstropyUserWarning
    ignore:No observer defined on WCS, SpectralCoord will be converted without any velocity frame change:astropy.utils.exceptions.AstropyUserWarning
    ignore:.*Set MJDREF to.*:astropy.wcs.wcs.FITSFixedWarning
    # This is raised by docs/explaining_ndcube/visualization.rst
    ignore:Animating a NDCube does not support transposing the array. The world axes may not display as expected because the array will not be transposed:UserWarning
    # This is raised by the Windows and mac os build for visualization.rst
    ignore:FigureCanvasAgg is non-interactive, and thus cannot be shown:UserWarning<|MERGE_RESOLUTION|>--- conflicted
+++ resolved
@@ -25,17 +25,14 @@
     -p no:threadexception
     -m "not mpl_image_compare"
     --doctest-ignore-import-errors
-<<<<<<< HEAD
 asdf_schema_tests_enabled = true
 asdf_schema_root = ndcube/asdf/resources
 remote_data_strict = True
 doctest_subpackage_requires =
     docs/explaining_ndcube/* = numpy>=2.0.0
-=======
     --doctest-continue-on-failure
 mpl-results-path = figure_test_images
 mpl-use-full-test-name = true
->>>>>>> 60a0c79e
 filterwarnings =
     # Turn all warnings into errors so they do not pass silently.
     error
