[tox]
min_version = 4.0
requires =
    tox-pypi-filter>=0.14
envlist =
    py{311,312,313,314}
    py314-devdeps
    py311-oldestdeps
    codestyle
    build_docs
    asdf_schemas

[testenv]
# We use bash in some of our environments so we have to whitelist it.
allowlist_externals=
    /bin/bash
    /usr/bin/bash
pypi_filter = https://raw.githubusercontent.com/sunpy/sunpy/main/.test_package_pins.txt
# Run the tests in a temporary directory to make sure that we don't import
# the package from the source tree
change_dir = .tmp/{envname}
description =
    run tests
    oldestdeps: with the oldest supported version of key dependencies
    devdeps: with the latest developer version of key dependencies
    online: that require remote data (as well as the offline ones)
    figure: runs the figure test suite.
pass_env =
    # A variable to tell tests we are on a CI system
    CI
    # Custom compiler locations (such as ccache)
    CC
    # Location of locales (needed by sphinx on some systems)
    LOCALE_ARCHIVE
    # If the user has set a LC override we should follow it
    LC_ALL
set_env =
    MPLBACKEND = agg
    COLUMNS = 180
    PYTEST_COMMAND = pytest -vvv -r fEs --pyargs ndcube --cov-report=xml --cov=ndcube --cov-config={toxinidir}/.coveragerc {toxinidir}/docs
    PARFIVE_HIDE_PROGESS = True
    devdeps: PIP_EXTRA_INDEX_URL = https://pypi.anaconda.org/astropy/simple https://pypi.anaconda.org/scientific-python-nightly-wheels/simple
deps =
    # The devdeps factor is intended to be used to install the latest developer version.
    # of key dependencies.
    # Astropy is installed from the nightly wheels
    devdeps: astropy>=0.0dev0
    devdeps: matplotlib>=0.0dev0
    devdeps: git+https://github.com/sunpy/sunpy
    devdeps: git+https://github.com/sunpy/mpl-animators
    devdeps: git+https://github.com/spacetelescope/gwcs
    devdeps: numpy>=0.0.dev0
    # These are specific online extras we use to run the online tests.
    online: pytest-rerunfailures
    online: pytest-timeout
    # Oldest Dependencies
    oldestdeps: minimum_dependencies
    # Figure tests need a tightly controlled environment
    figure-!devdeps: astropy==7.1.0
    figure-!devdeps: dask
    figure-!devdeps: matplotlib==3.10.0
    figure-!devdeps: mpl-animators==1.2.4
    figure-!devdeps: scipy
# The following indicates which extras_require will be installed
extras =
    !oldestdeps: tests
    oldestdeps: tests-only
commands_pre =
<<<<<<< HEAD
    oldestdeps: minimum_dependencies ndcube --extras plotting reproject asdf --filename requirements-min.txt
=======
    oldestdeps: minimum_dependencies ndcube --extras plotting reproject tests-optional --filename requirements-min.txt
>>>>>>> 71984db5
    oldestdeps: pip install -r requirements-min.txt
    oldestdeps: python -c "import astropy.time; astropy.time.update_leap_seconds()"
    pip freeze --all --no-input
commands =
    figure: /bin/bash -c "mkdir -p ./figure_test_images; python -c 'import matplotlib as mpl; print(mpl.ft2font.__file__, mpl.ft2font.__freetype_version__, mpl.ft2font.__freetype_build_type__)' > ./figure_test_images/figure_version_info.txt"
    figure: /bin/bash -c "pip freeze >> ./figure_test_images/figure_version_info.txt"
    figure: /bin/bash -c "cat ./figure_test_images/figure_version_info.txt"
    figure: python -c "import ndcube.tests.helpers as h; print(h.get_hash_library_name())"
    # To amend the pytest command for different factors you can add a line
    # which starts with a factor like `online: --remote-data=any \`
    # If you have no factors which require different commands this is all you need:
    pytest \
    -vvv \
    -r fEs \
    --pyargs ndcube \
    --cov-report=xml \
    --cov=ndcube \
    --cov-config={toxinidir}/.coveragerc \
    online: --remote-data=any \
    figure: -m "mpl_image_compare" \
    figure: --mpl \
    figure: --remote-data=any \
    figure: --mpl-generate-summary=html \
    figure: --mpl-baseline-path=https://raw.githubusercontent.com/sunpy/sunpy-figure-tests/ndcube-main/figures/{envname}/ \
    {toxinidir}/docs \
    {posargs}

[testenv:asdf_schemas]
description = Run schema tests
deps =
    pytest
    asdf
set_env =
    asdf_schema_root = {toxinidir}/ndcube/asdf/resources
commands =
    pytest {env:asdf_schema_root}

[testenv:build_docs]
change_dir = docs
description = Invoke sphinx-build to build the HTML docs
extras =
    plotting
    reproject
    docs
commands =
    pip freeze --all --no-input
    sphinx-build --color -W --keep-going -b html -d _build/.doctrees . _build/html {posargs}
    python -c 'import pathlib; print("Documentation available under file://\{0\}".format(pathlib.Path(r"{toxinidir}") / "docs" / "_build" / "index.html"))'

[testenv:codestyle]
pypi_filter =
skip_install = true
description = Run all style and file checks with pre-commit
deps =
    pre-commit
commands =
    pre-commit install-hooks
    pre-commit run --color always --all-files --show-diff-on-failure<|MERGE_RESOLUTION|>--- conflicted
+++ resolved
@@ -66,11 +66,7 @@
     !oldestdeps: tests
     oldestdeps: tests-only
 commands_pre =
-<<<<<<< HEAD
-    oldestdeps: minimum_dependencies ndcube --extras plotting reproject asdf --filename requirements-min.txt
-=======
-    oldestdeps: minimum_dependencies ndcube --extras plotting reproject tests-optional --filename requirements-min.txt
->>>>>>> 71984db5
+    oldestdeps: minimum_dependencies ndcube --extras plotting reproject asdf tests-optional --filename requirements-min.txt
     oldestdeps: pip install -r requirements-min.txt
     oldestdeps: python -c "import astropy.time; astropy.time.update_leap_seconds()"
     pip freeze --all --no-input
