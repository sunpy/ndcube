--- conflicted
+++ resolved
@@ -14,8 +14,5 @@
    tabular_coordinates
    reproject
    visualization
-<<<<<<< HEAD
    arithmetic
-=======
-   asdf_serialization
->>>>>>> 3795fa9e
+   asdf_serialization