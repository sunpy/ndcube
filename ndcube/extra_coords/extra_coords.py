--- conflicted
+++ resolved
@@ -409,11 +409,7 @@
     def cube_wcs(self):
         """Produce a WCS that describes the associated NDCube with just the extra coords.
 
-<<<<<<< HEAD
-        For NDCube axes without an extra coord, dummy axes are inserted.
-=======
         For NDCube pixel axes without any extra coord, dummy axes are inserted.
->>>>>>> 2f0dd5be
         """
         wcses = [self.wcs]
         mapping = list(self.mapping)
