--- conflicted
+++ resolved
@@ -167,11 +167,7 @@
             array_axes_without_input = wcs_utils.convert_between_array_and_pixel_axes(
                 pixel_axes_without_input, low_level_wcs.pixel_n_dim)
             wcs_slice = np.array([slice(None)] * low_level_wcs.pixel_n_dim)
-<<<<<<< HEAD
-            wcs_slice[array_axes_without_input)] = 0
-=======
             wcs_slice[array_axes_without_input] = 0
->>>>>>> 1836f05b
             sliced_wcs = SlicedLowLevelWCS(low_level_wcs, slices=tuple(wcs_slice))
             sliced_point = np.array(point, dtype=object)[np.array(point_indices_with_inputs)]
         else:
@@ -194,11 +190,7 @@
     # pixel coords for each pixel axis. Therefore, to iterate in array axis order,
     # combined_points_pixel_idx must be reversed.
     item = []
-<<<<<<< HEAD
-    ambiguous = []
-=======
     ambiguous = False
->>>>>>> 1836f05b
     message = ""
     result_is_scalar = True
     for array_axis, pixel_coords in enumerate(combined_points_pixel_idx[::-1]):
@@ -219,20 +211,12 @@
             # If this is the case, increment the max array index by 1 so the rightward array
             # element is kept. Also, build a warning message about this to be raised later.
             if min_array_idx == max_array_idx:
-<<<<<<< HEAD
-                ambiguous.append(array_axis)
-=======
                 ambiguous = True
                 max_array_idx += 1
->>>>>>> 1836f05b
                 message += (f"All input points corresponding to array axis {array_axis} lie on "
                             f"the boundary between array elements {min_array_idx} and "
                             f"{max_array_idx}. The cropped NDCube will only include array "
                             f"element {max_array_idx}.\n")
-<<<<<<< HEAD
-                max_array_idx += 1
-=======
->>>>>>> 1836f05b
             if max_array_idx - min_array_idx == 1 and not keepdims:
                 item.append(min_array_idx)
             else:
