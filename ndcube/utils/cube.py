
"""
Utilities for ndcube.
"""

import numpy as np

<<<<<<< HEAD
__all__ = ['wcs_axis_to_data_axis', 'data_axis_to_wcs_axis', 'select_order',
           'convert_extra_coords_dict_to_input_format', 'get_axis_number_from_axis_name','fits_ndcube_writer']
=======
from astropy.units import Quantity

from ndcube.utils.wcs import _pixel_keep, get_dependent_wcs_axes

__all__ = [
    'wcs_axis_to_data_axis',
    'data_axis_to_wcs_axis',
    'select_order',
    '_pixel_centers_or_edges',
    '_get_dimension_for_pixel',
    'convert_extra_coords_dict_to_input_format',
    'get_axis_number_from_axis_name',
    'wcs_axis_to_data_ape14',
    'unique_data_axis']
>>>>>>> d9d87b3a


def data_axis_to_wcs_axis(data_axis, missing_axes):
    """
    Converts a data axis number to the corresponding wcs axis number.
    """
    if data_axis is None:
        result = None
    else:
        if data_axis < 0:
            data_axis = np.invert(missing_axes).sum() + data_axis
        if data_axis > np.invert(missing_axes).sum() - 1 or data_axis < 0:
            raise IndexError("Data axis out of range.  Number data axes = {}".format(
                np.invert(missing_axes).sum()))
        result = len(missing_axes) - \
            np.where(np.cumsum([b is False for b in missing_axes][::-1]) == data_axis + 1)[0][0] - 1
    return result


def data_axis_to_wcs_ape14(data_axis, pixel_keep, naxes, old_order=False):
    """Converts a data axis number to wcs axis number taking care of the missing axes"""

    # old_order tells us whether data_axis is an axis of before
    # slicing or after slicing
    # old_order=True tells us that data_axis is an axis before slicing

    # Make sure that data_axis is a scalar item
    if data_axis is not None:
        if not isinstance(data_axis, (int, np.int32, np.int64)):
            raise ValueError(f"The data_axis parameter accepts \
                numpy.int64 or numpy.np.int32 datatype, got this {type(data_axis)}")

    # Make sure _pixel_keep is numpy array
    if not isinstance(pixel_keep, np.ndarray):
        raise TypeError(f"The pixel_keep parameter should be np.ndarray, got this {type(pixel_keep)}.")

    # Sanitize the data_axis
    if data_axis is None:
        return None
    else:
        if data_axis < 0:
            data_axis += naxes
        if data_axis > naxes - 1 or data_axis < 0:
            raise IndexError(
                "Data axis out of range.  Number Data axes = {0} and the value requested is {1}".format(
                    naxes, data_axis))
    if not old_order:
        return naxes - 1 - data_axis
    else:
        # pixel_keep is the old order of all wcs
        # Get the old order of all data axes
        old_data_order = naxes - 1 - pixel_keep

        # Get a mapping of the old order and new order of all data axes
        new_wcs_order = np.unique(pixel_keep, return_inverse=True)[1]

        # Mapping of the order of new wcs axes
        new_data_order = new_wcs_order[::-1]

        # First we check if the data_axis whose wcs_axis we want to calculate
        # is present in the old_data_order
        index = np.where(data_axis == old_data_order)[0]
        if index.size != 0:
            index = index.item()
        else:
            index = None

        if index is None:
            # As we have performed the check for bound,
            # so the data_axis must have been missing if
            # index is None
            return None

        # Return the corresponding wcs_axis for the data axis
        return new_wcs_order[index]


def wcs_axis_to_data_axis(wcs_axis, missing_axes):
    """
    Converts a wcs axis number to the corresponding data axis number.
    """
    if wcs_axis is None:
        result = None
    else:
        if wcs_axis < 0:
            wcs_axis = len(missing_axes) + wcs_axis
        if wcs_axis > len(missing_axes) - 1 or wcs_axis < 0:
            raise IndexError("WCS axis out of range.  Number WCS axes = {}".format(
                len(missing_axes)))
        if missing_axes[wcs_axis]:
            result = None
        else:
            data_ordered_wcs_axis = len(missing_axes) - wcs_axis - 1
            result = data_ordered_wcs_axis - sum(missing_axes[::-1][:data_ordered_wcs_axis])
    return result


def wcs_axis_to_data_ape14(wcs_axis, pixel_keep, naxes, old_order=False):
    """Converts a wcs axis number to data axis number taking care of the missing axes"""

    # old_order tells us whether wcs_axis is an axis of before
    # slicing or after slicing
    # old_order=True tells us that wcs_axis is an axis before slicing

    # Make sure that wcs_axis is a scalar item
    if wcs_axis is not None:
        if not isinstance(wcs_axis, (int, np.int32, np.int64)):
            raise ValueError(f"The wcs_axis parameter accepts \
                numpy.int64 or np.int32 datatype, got this {type(wcs_axis)}")

    # Make sure _pixel_keep is numpy array
    if not isinstance(pixel_keep, np.ndarray):
        raise TypeError(f"The pixel_keep parameter should be np.ndarray, got this {type(pixel_keep)}.")

    # Sanitize the wcs_axis
    if wcs_axis is None:
        return None
    else:
        if wcs_axis < 0:
            wcs_axis += naxes
        if wcs_axis > naxes - 1 or wcs_axis < 0:
            raise IndexError(
                "WCS axis out of range.  Number WCS axes = {0} and the value requested is {1}".format(
                    naxes, wcs_axis))

    if not old_order:
        return naxes - 1 - wcs_axis
    else:
        # Try to convert the wcs_axis to its corresponding data axis if present
        # If not present, return None

        # pixel_keep is the old order of all wcs axes
        # Get the old order of all data axes
        old_data_order = naxes - 1 - pixel_keep

        # Get a mapping of the old order and new order of all data axes
        new_wcs_order = np.unique(pixel_keep, return_inverse=True)[1]

        # Mapping of the order of new wcs_axes
        new_data_order = new_wcs_order[::-1]

        # First we check if the wcs axis whose data_axis we want to calculate
        # is present in the old_wcs_order

        index = np.where(wcs_axis == pixel_keep)[0]
        if index.size != 0:
            index = index.item()
        else:
            index = None
        if index is None:
            # As we have performed the check for bound,
            # so the wcs_axis must have been missing if
            # index is None
            return None

        # Return the corresponding data_axis for the wcs_axis
        return new_data_order[index]


def select_order(axtypes):
    """
    Returns indices of the correct data order axis priority given a list of WCS
    CTYPEs.

    For example, given ['HPLN-TAN', 'TIME', 'WAVE'] it will return
    [1, 2, 0] because index 1 (time) has the lowest priority, followed by
    wavelength and finally solar-x.

    Parameters
    ----------
    axtypes: str list
        The list of CTYPEs to be modified.
    """
    order = sorted([(0, t) if t in ['TIME', 'UTC'] else
                    (1, t) if t == 'WAVE' else
                    (2, t) if t == 'HPLT-TAN' else
                    (axtypes.index(t) + 3, t) for t in axtypes])
    result = [axtypes.index(s) for (_, s) in order]
    return result


def _format_input_extra_coords_to_extra_coords_wcs_axis(extra_coords, pixel_keep, naxes,
                                                        data_shape):
    extra_coords_wcs_axis = {}
    coord_format_error = ("Coord must have three properties supplied, "
                          "name (str), axis (int), values (Quantity or array-like)."
                          " Input coord: {0}")
    coord_0_format_error = ("1st element of extra coordinate tuple must be a "
                            "string giving the coordinate's name.")
    coord_1_format_error = ("2nd element of extra coordinate tuple must be None "
                            "or an int giving the data axis "
                            "to which the coordinate corresponds.")
    coord_len_error = ("extra coord ({0}) must have same length as data axis "
                       "to which it is assigned: coord length, {1} != data axis length, {2}")
    for coord in extra_coords:
        # Check extra coord has the right number and types of info.
        if len(coord) != 3:
            raise ValueError(coord_format_error.format(coord))
        if not isinstance(coord[0], str):
            raise ValueError(coord_0_format_error.format(coord))
        if coord[1] is not None and not isinstance(coord[1], int) and \
                not isinstance(coord[1], np.int64):
            raise ValueError(coord_1_format_error)

        # Determine wcs axis corresponding to data axis of coord

        extra_coords_wcs_axis[coord[0]] = {
            "wcs axis": data_axis_to_wcs_ape14(coord[1], pixel_keep, naxes),
            "value": coord[2]}
    return extra_coords_wcs_axis


def convert_extra_coords_dict_to_input_format(extra_coords, pixel_keep, naxes):
    """
    Converts NDCube.extra_coords attribute to format required as input for new NDCube.

    Parameters
    ----------
    extra_coords: `dict`
        An NDCube.extra_coords instance.

    pixel_keep: `list`
        The pixel dimensions of the original WCS to keep.

    naxes: `int`
        The number of axes in the original WCS.

    Returns
    -------
    input_format: `list`
        Infomation on extra coords in format required by `NDCube.__init__`.

    """
    coord_names = list(extra_coords.keys())
    result = []
    for name in coord_names:

        coord_keys = list(extra_coords[name].keys())
        if "wcs axis" in coord_keys and "axis" not in coord_keys:
            axis = wcs_axis_to_data_ape14(extra_coords[name]["wcs axis"], pixel_keep, naxes, old_order=True)
        elif "axis" in coord_keys and "wcs axis" not in coord_keys:
            axis = extra_coords[name]["axis"]
        else:
            raise KeyError("extra coords dict can have keys 'wcs axis' or 'axis'.  Not both.")
        result.append((name, axis, extra_coords[name]["value"]))
    return result


def get_axis_number_from_axis_name(axis_name, world_axis_physical_types):
    """
    Returns axis number (numpy ordering) given a substring unique to a world
    axis type string.

    Parameters
    ----------
    axis_name: `str`
        Name or substring of name of axis as defined by NDCube.world_axis_physical_types

    world_axis_physical_types: iterable of `str`
        Output from NDCube.world_axis_physical_types for relevant cube,
        i.e. iterable of string axis names.

    Returns
    -------
    axis_index[0]: `int`
        Axis number (numpy ordering) corresponding to axis name
    """
    axis_index = [axis_name in world_axis_type for world_axis_type in world_axis_physical_types]
    axis_index = np.arange(len(world_axis_physical_types))[axis_index]
    if len(axis_index) != 1:
        raise ValueError("User defined axis with a string that is not unique to "
                         "a physical axis type. {} not in any of {}".format(
                             axis_name, world_axis_physical_types))
    return axis_index[0]


<<<<<<< HEAD
def fits_ndcube_writer(ndcube_data, filename, hdu_mask='MASK',
                       hdu_uncertainty='UNCERT', key_uncertainty_type='UTYPE', **kwargs):
    """Writer function which writes the NDCube object to FITS file

    Parameters
    ----------
    ndcube_data : `ndcube.NDCube` object
        NDCube object

    filename : `str`
        Name of the file

    hdu_mask, hdu_uncertainty : str, optional
        If it is a string append this attribute to the HDUList as
        `astropy.io.fits.ImageHDU` with the string as extension name.
        Default is `MASK` for mask, `UNCERT` for uncertainty and `None` for flags.

    key_uncertainty_type : str, optional
        Th header key name for the class name of the uncertainty (if any) that
        is used to store the uncertainty type in the uncertainty type in the
        uncertainty hdu.

    """

    hdu = ndcube_data.to_hdulist(hdu_mask, hdu_uncertainty)
    hdu.writeto(filename, **kwargs)


=======
>>>>>>> d9d87b3a
def _pixel_centers_or_edges(axis_length, edges):
    """
    Returns a range of pixel_values or pixel_edges.

    Parameters
    ----------
    axis_length: `int`
        The length of the axis

    edges: `bool`
        Boolean to signify whether pixel_edge or pixel_value requested
        False stands for pixel_value, while True stands for pixel_edge

    Returns
    -------
    `np.ndarray`
        The axis_values for the given input
    """
    if edges is False:
        axis_values = np.arange(axis_length)
    else:
        axis_values = np.arange(-0.5, axis_length + 0.5)
    return axis_values


def _get_dimension_for_pixel(axis_length, edges):
    """
    Returns the dimensions for the given edges.

    Parameters
    ----------
    axis_length : `int`
        The length of the axis
    edges : `bool`
        Boolean to signify whether pixel_edge or pixel_value requested
        False stands for pixel_value, while True stands for pixel_edge
    """
    return axis_length + 1 if edges else axis_length


def ape14_axes(wcs_object, input_axis):
    """Returns the corresponding wcs axes after a wcs object
    is sliced. The `_pixel_keep` attribute of wcs tells us
    which axis is present, so returns the corresponding wcs
    axes after slicing.

    Parameters
    ----------
    wcs_object : `astropy.wcs.WCS` or similar object
        The WCS object
    input_axis : `int` or `list`
        The list of wcs axes

    Returns
    -------
    `int` or `list`
        The corresponding wcs axes of the sliced wcs object.
    """
    wcomp = wcs_object.world_axis_object_components
    axis_type = np.array([item[0] for item in wcomp])
    axis_type = axis_type[::-1]

    ape14_axes = np.unique(axis_type, return_inverse=True)[1]

    n_rep_ape14_axes = np.unique(ape14_axes[input_axis])

    return n_rep_ape14_axes[::-1]


def unique_data_axis(wcs_object, input_axis):
    """This function helps in returning the corresponding data axis
    after the assigning same data axis to a list of given dependent axis.

    Parameters
    ----------
    wcs_object : `astropy.wcs.WCS` or similar object
        The WCS object
    input_axis : `int` or `list`
        The list of wcs axes

    Examples
    --------
    Suppose, we have a wcs object with such entries:
    Below here is a Numpy ordering
    ['lat','lon','time','wave']
    then the corresponding data entries after adjusting the axis of
    dependent axis as same :
    np.array([0, 0, 1, 2]).

    As the lat and lon are dependent axes, so they get assigned the same data axis.
    """

    wcomp = wcs_object.world_axis_object_components
    axis_type = np.array([item[0] for item in wcomp])

    # Numpy ordering
    axis_type = axis_type[::-1]

    distinct_element = list()
    distinct_element_index = list()

    # Pointer to each non-dependent axis
    # gets incremented after each non-dependent axis
    idx = 0
    prev_el = axis_type[0]
    for element in axis_type:
        if element != prev_el:
            idx += 1
        distinct_element_index.append(idx)
        if element not in distinct_element:
            distinct_element.append(element)

        prev_el = element

    # Convert to numpy array for array indexing
    distinct_element_index = np.array(distinct_element_index)

    if(wcs_object.pixel_n_dim == wcs_object.world_n_dim):
        # If the pixel_dim and world_dim are same, then return the
        # distinct_element_index as it is
        return distinct_element_index[input_axis], np.unique(distinct_element_index)
    else:
        sliced_axis = np.setdiff1d(wcs_object._world_keep, wcs_object._pixel_keep)
        index_sliced_axis = np.where(sliced_axis == wcs_object._world_keep)[0]
        distinct_element_index = np.delete(distinct_element_index[::-1], index_sliced_axis[0])[::-1]

        # Return the corresponding axis/axes after denoting same axis to dependent axis
        return distinct_element_index[input_axis], np.unique(distinct_element_index)


def _get_extra_coord_edges(value, axis=-1):
    """Gets the pixel_edges from the pixel_values
     Parameters
    ----------
    value : `astropy.units.Quantity` or array-like
        The Quantity object containing the values for a given `extra_coords`
     axis : `int`
        The axis about which pixel_edges needs to be calculated
        Default value is -1, which is the last axis for a ndarray
    """

    # Checks for corner cases

    if not isinstance(value, np.ndarray):
        value = np.array(value)

    # Get the shape of the Quantity object
    shape = value.shape
    if len(shape) == 1:

        shape = len(value)
        if isinstance(value, Quantity):
            edges = np.zeros(shape + 1) * value.unit
        else:
            edges = np.zeros(shape + 1)

        # Calculate the pixel_edges from the given pixel_values
        edges[1:-1] = value[:-1] + (value[1:] - value[:-1]) / 2
        edges[0] = value[0] - (value[1] - value[0]) / 2
        edges[-1] = value[-1] + (value[-1] - value[-2]) / 2

    else:
        # Edit the shape of the new ndarray to increase the length
        # by one for a given axis
        shape = list(shape)
        shape[axis] += 1
        shape = tuple(shape)

        if isinstance(value, Quantity):
            edges = np.zeros(shape) * value.unit
        else:
            edges = np.zeros(shape)
        # Shift the axis which is point of interest to last axis
        value = np.moveaxis(value, axis, -1)
        edges = np.moveaxis(edges, axis, -1)

        # Calculate the pixel_edges from the given pixel_values
        edges[..., 1:-1] = value[..., :-1] + (value[..., 1:] - value[..., :-1]) / 2
        edges[..., 0] = value[..., 0] - (value[..., 1] - value[..., 0]) / 2
        edges[..., -1] = value[..., -1] + (value[..., -1] - value[..., -2]) / 2

        # Revert the shape of the edges array
        edges = np.moveaxis(edges, -1, axis)
    return edges


def array_from_skycoord(sky_coord, index):
    """Get the array value from the SkyCoord object

    Parameters
    ----------
    sky_coord : `astropy.coordinates.SkyCoord`
        The SkyCoord object
    """

    # Get the Tx and Ty value
    array_val = None
    if(index == 0):
    # Get the Tx value in degree
        array_val = sky_coord.Tx.deg
    elif(index == 1):
    # Get the Ty value in degree
        array_val = sky_coord.Ty.deg
    else:
        raise ValueError("Index parameter should be 0 or 1")

    return array_val<|MERGE_RESOLUTION|>--- conflicted
+++ resolved
@@ -4,11 +4,6 @@
 """
 
 import numpy as np
-
-<<<<<<< HEAD
-__all__ = ['wcs_axis_to_data_axis', 'data_axis_to_wcs_axis', 'select_order',
-           'convert_extra_coords_dict_to_input_format', 'get_axis_number_from_axis_name','fits_ndcube_writer']
-=======
 from astropy.units import Quantity
 
 from ndcube.utils.wcs import _pixel_keep, get_dependent_wcs_axes
@@ -22,8 +17,8 @@
     'convert_extra_coords_dict_to_input_format',
     'get_axis_number_from_axis_name',
     'wcs_axis_to_data_ape14',
-    'unique_data_axis']
->>>>>>> d9d87b3a
+    'unique_data_axis',
+    'fits_ndcube_writer']
 
 
 def data_axis_to_wcs_axis(data_axis, missing_axes):
@@ -300,7 +295,6 @@
     return axis_index[0]
 
 
-<<<<<<< HEAD
 def fits_ndcube_writer(ndcube_data, filename, hdu_mask='MASK',
                        hdu_uncertainty='UNCERT', key_uncertainty_type='UTYPE', **kwargs):
     """Writer function which writes the NDCube object to FITS file
@@ -329,8 +323,6 @@
     hdu.writeto(filename, **kwargs)
 
 
-=======
->>>>>>> d9d87b3a
 def _pixel_centers_or_edges(axis_length, edges):
     """
     Returns a range of pixel_values or pixel_edges.
