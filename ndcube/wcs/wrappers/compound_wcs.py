from functools import reduce

import numpy as np

from astropy.wcs.wcsapi.wrappers.base import BaseWCSWrapper

__all__ = ['CompoundLowLevelWCS']


def tuplesum(lists):
    return reduce(tuple.__add__, map(tuple, lists))


class Mapping:
    """
    Allows inputs to be reordered, duplicated or dropped.

    This is a very stripped down version of `astropy.modeling.models.Mapping`
    to be able to handle input of arbitrary type.

    Parameters
    ----------
    mapping : tuple
        A tuple of integers representing indices of the inputs to this model
        to return and in what order to return them. See
        :ref:`compound-model-mappings` for more details.

    """

    def __init__(self, mapping):
        self.mapping = mapping
        self.n_inputs = max(mapping) + 1
        self.n_outputs = len(mapping)

    def __call__(self, *values):
        return tuple(values[idx] for idx in self.mapping)

    @property
    def inverse(self):
        mapping = tuple(self.mapping.index(idx)
                        for idx in range(self.n_inputs))
        return type(self)(mapping)

    def __repr__(self):
        return f'<Mapping({self.mapping})>'


class CompoundLowLevelWCS(BaseWCSWrapper):
    """
    A wrapper that takes multiple low level WCS objects and makes a compound
    WCS that combines them.

    Parameters
    ----------
    *wcs : `~astropy.wcs.wcsapi.BaseLowLevelWCS`
        The WCSes to combine
    mapping : `tuple`
        The pixel dimension mapping between the input pixel dimensions and the
        input pixel dimensions to the underlying WCSes. This should have length
        equal to the total number of pixel dimensions in all input WCSes and
        have a maximum of the number of input pixel dimensions to the resulting
        compound WCS -1 (counts from 0). For example ``(0, 1, 2, 1)`` would end
        up with the second and fourth pixel dimensions in the input WCSes being
        shared, so the compound WCS would have 3 pixel dimensions ``(2 + 1)``.
        See :ref:`compound-model-mappings` for more examples of this input
        format.
    pixel_atol : `float`
        A tolerance used to check that the resulting pixel coordinates from
        ``world_to_pixel`` are the same from all WCSes.
    """

    def __init__(self, *wcs, mapping=None, pixel_atol=1e-8):
        self._wcs = wcs

        if not mapping:
            mapping = tuple(range(self._all_pixel_n_dim))

        if not len(mapping) == self._all_pixel_n_dim:
            raise ValueError(
                "The length of the mapping must equal the total number of pixel dimensions in all input WCSes.")

        self.mapping = Mapping(mapping)
        self.atol = pixel_atol

        # Validate the pixel bounds and shape are consistent
        self.pixel_bounds
        self.pixel_shape

    @property
    def _all_pixel_n_dim(self):
        return sum([w.pixel_n_dim for w in self._wcs])

    @property
    def pixel_n_dim(self):
        return self.mapping.n_inputs

    @property
    def world_n_dim(self):
        return sum([w.world_n_dim for w in self._wcs])

    @property
    def world_axis_physical_types(self):
        return tuplesum([w.world_axis_physical_types for w in self._wcs])

    @property
    def world_axis_units(self):
        return tuplesum([w.world_axis_units for w in self._wcs])

    def pixel_to_world_values(self, *pixel_arrays):
        pixel_arrays = self.mapping(*pixel_arrays)
        world_arrays = []
        for w in self._wcs:
            pixel_arrays_sub = pixel_arrays[:w.pixel_n_dim]
            world_arrays_sub = w.pixel_to_world_values(*pixel_arrays_sub)
            if w.world_n_dim > 1:
                world_arrays.extend(world_arrays_sub)
            else:
                world_arrays.append(world_arrays_sub)
            pixel_arrays = pixel_arrays[w.pixel_n_dim:]
        return tuple(world_arrays)

    def world_to_pixel_values(self, *world_arrays):
        pixel_arrays = []
        for w in self._wcs:
            world_arrays_sub = world_arrays[:w.world_n_dim]
            world_arrays = world_arrays[w.world_n_dim:]
            pixel_arrays_sub = w.world_to_pixel_values(*world_arrays_sub)
            if w.pixel_n_dim > 1:
                pixel_arrays.extend(pixel_arrays_sub)
            else:
                pixel_arrays.append(pixel_arrays_sub)

        mapped_axes = set(self.mapping.mapping)
        for mapped_axis in mapped_axes:
            idx, = np.atleast_1d(self.mapping.mapping == mapped_axis).nonzero()
            if len(idx) > 1:
                idx_0 = idx[0]
                for idx_n in idx[1:]:
                    if not np.allclose(pixel_arrays[idx_0], pixel_arrays[idx_n],
                                       atol=self.atol, equal_nan=True):
                        raise ValueError(
                            "The world inputs for shared pixel axes did not result in a pixel "
                            f"coordinate to within {self.atol} relative accuracy."
                        )
        return self.mapping.inverse(*pixel_arrays)

    @property
    def world_axis_object_components(self):
        all_components = []
        for iw, w in enumerate(self._wcs):
            for component in w.world_axis_object_components:
                all_components.append((f'{component[0]}_{iw}',) + component[1:])
        return all_components

    @property
    def world_axis_object_classes(self):
        # TODO: deal with name conflicts
        all_classes = {}
        for iw, w in enumerate(self._wcs):
            for key, value in w.world_axis_object_classes.items():
                all_classes[f'{key}_{iw}'] = value
        return all_classes

    @property
    def pixel_shape(self):
        if not any(w.array_shape is None for w in self._wcs):
            pixel_shape = tuplesum(w.pixel_shape for w in self._wcs)
            out_shape = self.mapping.inverse(*pixel_shape)
            for i, ix in enumerate(self.mapping.mapping):
                if out_shape[ix] != pixel_shape[i]:
                    raise ValueError(
                        "The pixel shapes of the supplied WCSes do not match for the dimensions shared by the supplied mapping.")
            return out_shape
        return None

    @property
    def pixel_bounds(self):
        if any(w.pixel_bounds is not None for w in self._wcs):
            pixel_bounds = tuplesum(w.pixel_bounds or [tuple() for _ in range(w.pixel_n_dim)] for w in self._wcs)
            out_bounds = self.mapping.inverse(*pixel_bounds)
            for i, ix in enumerate(self.mapping.mapping):
                if pixel_bounds[i] and (out_bounds[ix] != pixel_bounds[i]):
                    raise ValueError(
                        "The pixel bounds of the supplied WCSes do not match for the dimensions shared by the supplied mapping.")
<<<<<<< HEAD
            return out_bounds
        return None
=======
            iint = np.iinfo(int)
            return tuple(o or (iint.min, iint.max) for o in out_bounds)
>>>>>>> 57b4c927

    @property
    def pixel_axis_names(self):
        pixel_names = tuplesum(w.pixel_axis_names for w in self._wcs)
        out_names = self.mapping.inverse(*pixel_names)

        for i, ix in enumerate(self.mapping.mapping):
            if out_names[ix] != pixel_names[i]:
                out_names[ix] = ' / '.join([out_names[ix], pixel_names[i]])

        return out_names

    @property
    def world_axis_names(self):
        return tuplesum(w.world_axis_names for w in self._wcs)

    @property
    def axis_correlation_matrix(self):
        full_matrix = np.zeros((self.world_n_dim, self._all_pixel_n_dim), dtype=bool)
        iw = ip = 0
        for w in self._wcs:
            full_matrix[iw:iw + w.world_n_dim, ip:ip + w.pixel_n_dim] = w.axis_correlation_matrix
            iw += w.world_n_dim
            ip += w.pixel_n_dim

        matrix = np.zeros((self.world_n_dim, self.pixel_n_dim), dtype=bool)
        for i, ix in enumerate(self.mapping.mapping):
            matrix[:, ix] = np.logical_or(matrix[:, ix], full_matrix[:, i])

        return matrix

    @property
    def serialized_classes(self):
        return any(w.serialized_classes for w in self._wcs)<|MERGE_RESOLUTION|>--- conflicted
+++ resolved
@@ -182,13 +182,9 @@
                 if pixel_bounds[i] and (out_bounds[ix] != pixel_bounds[i]):
                     raise ValueError(
                         "The pixel bounds of the supplied WCSes do not match for the dimensions shared by the supplied mapping.")
-<<<<<<< HEAD
             return out_bounds
         return None
-=======
-            iint = np.iinfo(int)
-            return tuple(o or (iint.min, iint.max) for o in out_bounds)
->>>>>>> 57b4c927
+
 
     @property
     def pixel_axis_names(self):
