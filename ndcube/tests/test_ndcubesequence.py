--- conflicted
+++ resolved
@@ -39,11 +39,7 @@
     # Assert output is as expected.
     sliced_sequence = ndc[item]
     assert isinstance(sliced_sequence, NDCubeSequence)
-<<<<<<< HEAD
     assert int(sliced_sequence.shape[0]) == tuple_item[0].stop - tuple_item[0].start
-=======
-    assert int(sliced_sequence.shape[0].value) == tuple_item[0].stop - tuple_item[0].start
->>>>>>> 642dd89d
     assert (sliced_sequence[0].shape == expected_cube0_dims).all()
 
 
@@ -103,11 +99,7 @@
 def test_index_as_cube(ndc, item, expected_shape):
     sliced_sequence = ndc.index_as_cube[item]
     sliced_dims = sliced_sequence.shape
-<<<<<<< HEAD
-    for dim, expected_dim in zip(sliced_dims, expected_dimensions):
-=======
     for dim, expected_dim in zip(sliced_dims, expected_shape):
->>>>>>> 642dd89d
         (dim == expected_dim).all()
 
 
@@ -123,11 +115,7 @@
                          indirect=("ndc",))
 def test_explode_along_axis_common_axis_None(ndc, axis, expected_shape):
     exploded_sequence = ndc.explode_along_axis(axis)
-<<<<<<< HEAD
-    assert exploded_sequence.shape == expected_dimensions
-=======
     assert exploded_sequence.shape == expected_shape
->>>>>>> 642dd89d
     assert exploded_sequence._common_axis is None
 
 
@@ -155,11 +143,7 @@
                          indirect=("ndc",))
 def test_shape(ndc, expected_shape):
     unit_tester = unittest.TestCase()
-<<<<<<< HEAD
-    unit_tester.assertEqual(ndc.shape, expected_dimensions)
-=======
     unit_tester.assertEqual(ndc.shape, expected_shape)
->>>>>>> 642dd89d
 
 
 @pytest.mark.parametrize("ndc, expected_shape",
@@ -167,13 +151,8 @@
                              ("ndcubesequence_4c_ln_lt_l_cax1", [2., 12, 4] * u.pix),
                          ),
                          indirect=("ndc",))
-<<<<<<< HEAD
-def test_cube_like_shape(ndc, expected_dimensions):
-    assert (ndc.cube_like_dimensions == expected_dimensions).all()
-=======
 def test_cube_like_shape(ndc, expected_shape):
     assert (ndc.cube_like_dimensions == expected_shape).all()
->>>>>>> 642dd89d
 
 
 @pytest.mark.parametrize("ndc", (("ndcubesequence_4c_ln_lt_l",)), indirect=("ndc",))
