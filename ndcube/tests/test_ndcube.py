from inspect import signature
from textwrap import dedent

import astropy.units as u
import astropy.wcs
import dask.array
import numpy as np
import pytest
from astropy.coordinates import SkyCoord, SpectralCoord
from astropy.io import fits
from astropy.time import Time
from astropy.units import UnitsError
from astropy.wcs import WCS
from astropy.wcs.utils import wcs_to_celestial_frame
from astropy.wcs.wcsapi import BaseHighLevelWCS, BaseLowLevelWCS
from astropy.wcs.wcsapi.wrappers import SlicedLowLevelWCS

from ndcube import ExtraCoords, NDCube
from ndcube.tests import helpers


def generate_data(shape):
    data = np.arange(np.product(shape))
    return data.reshape(shape)


def test_wcs_object(all_ndcubes):
    assert isinstance(all_ndcubes.wcs.low_level_wcs, BaseLowLevelWCS)
    assert isinstance(all_ndcubes.wcs, BaseHighLevelWCS)


@pytest.mark.parametrize("ndc, item",
                         (
                             ("ndcube_3d_ln_lt_l", np.s_[:, :, 0]),
                             ("ndcube_3d_ln_lt_l", np.s_[..., 0]),
                             ("ndcube_3d_ln_lt_l", np.s_[1:2, 1:2, 0]),
                             ("ndcube_3d_ln_lt_l", np.s_[..., 0]),
                             ("ndcube_3d_ln_lt_l", np.s_[:, :, 0]),
                             ("ndcube_3d_ln_lt_l", np.s_[1:2, 1:2, 0]),
                             ("ndcube_4d_ln_lt_l_t", np.s_[:, :, 0, 0]),
                             ("ndcube_4d_ln_lt_l_t", np.s_[..., 0, 0]),
                             ("ndcube_4d_ln_lt_l_t", np.s_[1:2, 1:2, 1, 1]),
                         ),
                         indirect=("ndc",))
def test_slicing_ln_lt(ndc, item):
    sndc = ndc[item]
    assert len(sndc.dimensions) == 2
    assert set(sndc.wcs.world_axis_physical_types) == {"custom:pos.helioprojective.lat",
                                                       "custom:pos.helioprojective.lon"}
    if sndc.uncertainty is not None:
        assert np.allclose(sndc.data, sndc.uncertainty.array)
    if sndc.mask is not None:
        assert np.allclose(sndc.data > 0, sndc.mask)

    if ndc.extra_coords and ndc.extra_coords.keys():
        ec = sndc.extra_coords
        assert set(ec.keys()) == {"time", "hello"}

    wcs = sndc.wcs
    assert isinstance(wcs, BaseHighLevelWCS)
    assert isinstance(wcs.low_level_wcs, SlicedLowLevelWCS)
    assert wcs.pixel_n_dim == 2
    assert wcs.world_n_dim == 2
    assert np.allclose(wcs.array_shape, sndc.data.shape)
    assert np.allclose(sndc.wcs.axis_correlation_matrix, np.ones(2, dtype=bool))


@pytest.mark.parametrize("ndc, item",
                         (
                             ("ndcube_3d_ln_lt_l", np.s_[0, 0, :]),
                             ("ndcube_3d_ln_lt_l", np.s_[0, 0, ...]),
                             ("ndcube_3d_ln_lt_l", np.s_[1, 1, 1:2]),
                             ("ndcube_3d_ln_lt_l", np.s_[0, 0, :]),
                             ("ndcube_3d_ln_lt_l", np.s_[0, 0, ...]),
                             ("ndcube_3d_ln_lt_l", np.s_[1, 1, 1:2]),
                             ("ndcube_4d_ln_lt_l_t", np.s_[0, 0, :, 0]),
                             ("ndcube_4d_ln_lt_l_t", np.s_[0, 0, ..., 0]),
                             ("ndcube_4d_ln_lt_l_t", np.s_[1, 1, 1:2, 1]),
                         ),
                         indirect=("ndc",))
def test_slicing_wave(ndc, item):
    sndc = ndc[item]
    assert len(sndc.dimensions) == 1
    assert set(sndc.wcs.world_axis_physical_types) == {"em.wl"}
    if sndc.uncertainty is not None:
        assert np.allclose(sndc.data, sndc.uncertainty.array)
    if sndc.mask is not None:
        assert np.allclose(sndc.data > 0, sndc.mask)

    if ndc.extra_coords and ndc.extra_coords.keys():
        ec = sndc.extra_coords
        assert set(ec.keys()) == {"bye"}

    wcs = sndc.wcs
    assert isinstance(wcs, BaseHighLevelWCS)
    assert isinstance(wcs.low_level_wcs, SlicedLowLevelWCS)
    assert wcs.pixel_n_dim == 1
    assert wcs.world_n_dim == 1
    assert np.allclose(wcs.array_shape, sndc.data.shape)
    assert np.allclose(sndc.wcs.axis_correlation_matrix, np.ones(1, dtype=bool))


@pytest.mark.parametrize("ndc, item",
                         (
                             ("ndcube_3d_ln_lt_l", np.s_[0, :, :]),
                             ("ndcube_3d_ln_lt_l", np.s_[0, ...]),
                             ("ndcube_3d_ln_lt_l", np.s_[1, 1:2]),
                             ("ndcube_3d_ln_lt_l", np.s_[0, :, :]),
                             ("ndcube_3d_ln_lt_l", np.s_[0, ...]),
                             ("ndcube_3d_ln_lt_l", np.s_[1, :, 1:2]),
                             ("ndcube_4d_ln_lt_l_t", np.s_[0, :, :, 0]),
                             ("ndcube_4d_ln_lt_l_t", np.s_[0, ..., 0]),
                             ("ndcube_4d_ln_lt_l_t", np.s_[1, 1:2, 1:2, 1]),
                         ),
                         indirect=("ndc",))
def test_slicing_split_celestial(ndc, item):
    sndc = ndc[item]
    assert len(sndc.dimensions) == 2
    if sndc.uncertainty is not None:
        assert np.allclose(sndc.data, sndc.uncertainty.array)
    if sndc.mask is not None:
        assert np.allclose(sndc.data > 0, sndc.mask)

    if ndc.extra_coords and ndc.extra_coords.keys():
        ec = sndc.extra_coords
        assert set(ec.keys()) == {"hello", "bye"}

    assert isinstance(sndc.wcs, BaseHighLevelWCS)
    assert isinstance(sndc.wcs.low_level_wcs, SlicedLowLevelWCS)
    wcs = sndc.wcs
    assert wcs.pixel_n_dim == 2
    assert wcs.world_n_dim == 3
    assert np.allclose(wcs.array_shape, sndc.data.shape)
    assert set(wcs.world_axis_physical_types) == {"custom:pos.helioprojective.lat",
                                                  "custom:pos.helioprojective.lon",
                                                  "em.wl"}
    assert np.allclose(wcs.axis_correlation_matrix, np.array([[True, False],
                                                              [False, True],
                                                              [False, True]], dtype=bool))


def test_slicing_preserves_global_coords(ndcube_3d_ln_lt_l):
    ndc = ndcube_3d_ln_lt_l
    ndc.global_coords.add('distance', 'pos.distance', 1 * u.m)
    sndc = ndc[0]
    assert sndc._global_coords._internal_coords == ndc._global_coords._internal_coords


def test_slicing_removed_world_coords(ndcube_3d_ln_lt_l):
    ndc = ndcube_3d_ln_lt_l
    # Run this test without extra coords
    ndc._extra_coords = ExtraCoords()
    lat_key = "custom:pos.helioprojective.lat"
    lon_key = "custom:pos.helioprojective.lon"
    wl_key = "em.wl"
    celestial_key = "helioprojective"

    sndc = ndc[:, 0, :]
    assert sndc.global_coords._all_coords == {}

    sndc = ndc[0, 0, :]
    all_coords = sndc.global_coords._all_coords
    assert isinstance(all_coords[celestial_key][1], SkyCoord)
    assert u.allclose(all_coords[celestial_key][1].Ty, -0.00555556 * u.deg)
    assert u.allclose(all_coords[celestial_key][1].Tx, 0.00277778 * u.deg)
    assert all_coords[celestial_key][0] == (lat_key, lon_key)

    sndc = ndc[:, :, 0]
    all_coords = sndc.global_coords._all_coords
    assert u.allclose(all_coords[wl_key][1], 1.02e-9 * u.m)
    assert all_coords[wl_key][0] == wl_key


def test_axis_world_coords_wave_ec(ndcube_3d_l_ln_lt_ectime):
    cube = ndcube_3d_l_ln_lt_ectime

    coords = cube.axis_world_coords('em.wl')
    assert u.allclose(coords, [1.02e-09, 1.04e-09, 1.06e-09, 1.08e-09, 1.10e-09,
                               1.12e-09, 1.14e-09, 1.16e-09, 1.18e-09, 1.20e-09] * u.m)

    coords = cube.axis_world_coords()
    assert len(coords) == 2

    coords = cube.axis_world_coords(wcs=cube.combined_wcs)
    assert len(coords) == 3

    coords = cube.axis_world_coords(wcs=cube.extra_coords)
    assert len(coords) == 1
    assert isinstance(coords[0], Time)
    assert coords[0].shape == (5,)

    coords = cube.axis_world_coords_values(wcs=cube.extra_coords)
    assert len(coords) == 1
    assert isinstance(coords[0], u.Quantity)
    assert coords[0].shape == (5,)


def test_axis_world_coords_empty_ec(ndcube_3d_l_ln_lt_ectime):
    cube = ndcube_3d_l_ln_lt_ectime
    sub_cube = cube[:, 0]

    # slice the cube so extra_coords is empty, and then try and run axis_world_coords
    awc = sub_cube.axis_world_coords(wcs=sub_cube.extra_coords)
    assert awc == tuple()
    sub_cube._generate_world_coords(pixel_corners=False, wcs=sub_cube.extra_coords)
    assert awc == tuple()


@pytest.mark.xfail(reason=">1D Tables not supported")
def test_axis_world_coords_complex_ec(ndcube_4d_ln_lt_l_t):
    cube = ndcube_4d_ln_lt_l_t
    ec_shape = cube.data.shape[1:3]
    data = np.arange(np.product(ec_shape)).reshape(ec_shape) * u.m / u.s

    # The lookup table has to be in world order so transpose it.
    cube.extra_coords.add('velocity', (2, 1), data.T)

    coords = cube.axis_world_coords(wcs=cube.extra_coords)
    assert len(coords) == 1
    assert isinstance(coords[0], u.Quantity)
    assert u.allclose(coords[0], data)

    coords = cube.axis_world_coords(wcs=cube.combined_wcs)
    assert len(coords) == 4
    assert u.allclose(coords[3], data)


@pytest.mark.parametrize("axes", ([-1], [2], ["em"]))
def test_axis_world_coords_single(axes, ndcube_3d_ln_lt_l):
    coords = ndcube_3d_ln_lt_l.axis_world_coords_values(*axes)
    assert len(coords) == 1
    assert isinstance(coords[0], u.Quantity)
    assert u.allclose(coords[0], [1.02e-09, 1.04e-09, 1.06e-09, 1.08e-09] * u.m)

    coords = ndcube_3d_ln_lt_l.axis_world_coords(*axes)
    assert len(coords) == 1
    assert isinstance(coords[0], u.Quantity)
    assert u.allclose(coords[0], [1.02e-09, 1.04e-09, 1.06e-09, 1.08e-09] * u.m)


@pytest.mark.parametrize("axes", ([-1], [2], ["em"]))
def test_axis_world_coords_single_pixel_corners(axes, ndcube_3d_ln_lt_l):
    coords = ndcube_3d_ln_lt_l.axis_world_coords_values(*axes, pixel_corners=True)
    assert u.allclose(coords, [1.01e-09, 1.03e-09, 1.05e-09, 1.07e-09, 1.09e-09] * u.m)

    coords = ndcube_3d_ln_lt_l.axis_world_coords(*axes, pixel_corners=True)
    assert u.allclose(coords, [1.01e-09, 1.03e-09, 1.05e-09, 1.07e-09, 1.09e-09] * u.m)


@pytest.mark.parametrize("ndc, item",
                         (
                             ("ndcube_3d_ln_lt_l", np.s_[0, 0, :]),
                             ("ndcube_3d_ln_lt_l", np.s_[0, 0, ...]),
                         ),
                         indirect=("ndc",))
def test_axis_world_coords_sliced_all_3d(ndc, item):
    coords = ndc[item].axis_world_coords_values()
    assert u.allclose(coords, [1.02e-09, 1.04e-09, 1.06e-09, 1.08e-09] * u.m)

    coords = ndc[item].axis_world_coords()
    assert u.allclose(coords, [1.02e-09, 1.04e-09, 1.06e-09, 1.08e-09] * u.m)


@pytest.mark.parametrize("ndc, item",
                         (
                             ("ndcube_4d_ln_lt_l_t", np.s_[0, 0, :, 0]),
                             ("ndcube_4d_ln_lt_l_t", np.s_[0, 0, ..., 0]),
                         ),
                         indirect=("ndc",))
def test_axis_world_coords_sliced_all_4d(ndc, item):
    coords = ndc[item].axis_world_coords_values()

    expected = [2.0e-11, 4.0e-11, 6.0e-11, 8.0e-11, 1.0e-10,
                1.2e-10, 1.4e-10, 1.6e-10, 1.8e-10, 2.0e-10] * u.m

    assert u.allclose(coords, expected)


def test_axis_world_coords_all_4d_split(ndcube_4d_ln_l_t_lt):
    coords = ndcube_4d_ln_l_t_lt.axis_world_coords()
    assert len(coords) == 3
    assert isinstance(coords[0], SkyCoord)
    assert coords[0].shape == (5, 8)

    assert isinstance(coords[1], Time)
    assert coords[1].shape == (12,)

    assert isinstance(coords[2], u.Quantity)
    assert u.allclose(coords[2], [2.0e-11, 4.0e-11, 6.0e-11, 8.0e-11, 1.0e-10,
                                  1.2e-10, 1.4e-10, 1.6e-10, 1.8e-10, 2.0e-10] * u.m)


@pytest.mark.parametrize('wapt', (
    ('custom:pos.helioprojective.lon', 'custom:pos.helioprojective.lat', 'em.wl'),
    ('custom:pos.helioprojective.lat', 'em.wl'),
    (0, 1),
    (0, 1, 3)
))
def test_axis_world_coords_all_4d_split_sub(ndcube_4d_ln_l_t_lt, wapt):
    coords = ndcube_4d_ln_l_t_lt.axis_world_coords(*wapt)
    assert len(coords) == 2

    assert isinstance(coords[0], SkyCoord)
    assert coords[0].shape == (5, 8)

    assert isinstance(coords[1], u.Quantity)
    assert u.allclose(coords[1], [2.0e-11, 4.0e-11, 6.0e-11, 8.0e-11, 1.0e-10,
                                  1.2e-10, 1.4e-10, 1.6e-10, 1.8e-10, 2.0e-10] * u.m)


def test_axis_world_coords_all(ndcube_3d_ln_lt_l):
    coords = ndcube_3d_ln_lt_l.axis_world_coords()
    assert len(coords) == 2
    assert isinstance(coords[0], u.Quantity)
    assert u.allclose(coords[0], [1.02e-09, 1.04e-09, 1.06e-09, 1.08e-09] * u.m)

    assert isinstance(coords[1], SkyCoord)

    assert u.allclose(coords[1].Tx, [[9.99999999, 9.99999999, 9.99999999],
                                     [19.99999994, 19.99999994, 19.99999994]] * u.arcsec)
    assert u.allclose(coords[1].Ty, [[-19.99999991, -14.99999996, -9.99999998],
                                     [-19.99999984, -14.9999999, -9.99999995]] * u.arcsec)


def test_axis_world_coords_wave(ndcube_3d_ln_lt_l):
    coords = ndcube_3d_ln_lt_l.axis_world_coords('em.wl')
    assert len(coords) == 1
    assert isinstance(coords[0], u.Quantity)
    assert u.allclose(coords[0], [1.02e-09, 1.04e-09, 1.06e-09, 1.08e-09] * u.m)


@pytest.mark.parametrize('wapt', ('custom:pos.helioprojective.lon',
                                  'custom:pos.helioprojective.lat'))
def test_axis_world_coords_sky(ndcube_3d_ln_lt_l, wapt):
    coords = ndcube_3d_ln_lt_l.axis_world_coords(wapt)
    assert len(coords) == 1

    assert isinstance(coords[0], SkyCoord)

    assert u.allclose(coords[0].Tx, [[9.99999999, 9.99999999, 9.99999999],
                                     [19.99999994, 19.99999994, 19.99999994]] * u.arcsec)
    assert u.allclose(coords[0].Ty, [[-19.99999991, -14.99999996, -9.99999998],
                                     [-19.99999984, -14.9999999, -9.99999995]] * u.arcsec)


def test_axes_world_coords_sky_only(ndcube_2d_ln_lt):
    coords = ndcube_2d_ln_lt.axis_world_coords()

    assert len(coords) == 1
    assert isinstance(coords[0], SkyCoord)
    assert u.allclose(coords[0].Tx[:, 0], [-16, -12, -8, -4, 0, 4, 8,
                                           12, 16, 20] * u.arcsec, atol=1e-5 * u.arcsec)
    assert u.allclose(coords[0].Ty[0, :], [-8, -6, -4, -2, 0, 2, 4, 6, 8, 10,
                                           12, 14] * u.arcsec, atol=1e-5 * u.arcsec)


def test_axis_world_coords_values_all(ndcube_3d_ln_lt_l):
    coords = ndcube_3d_ln_lt_l.axis_world_coords_values()
    assert len(coords) == 3
    assert all(isinstance(c, u.Quantity) for c in coords)

    assert u.allclose(coords[0], [[0.00277778, 0.00277778, 0.00277778],
                                  [0.00555556, 0.00555556, 0.00555556]] * u.deg)
    assert u.allclose(coords[1], [[-0.00555556, -0.00416667, -0.00277778],
                                  [-0.00555556, -0.00416667, -0.00277778]] * u.deg)
    assert u.allclose(coords[2], [1.02e-09, 1.04e-09, 1.06e-09, 1.08e-09] * u.m)


def test_axis_world_coords_values_wave(ndcube_3d_ln_lt_l):
    coords = ndcube_3d_ln_lt_l.axis_world_coords_values('em.wl')
    assert len(coords) == 1
    assert isinstance(coords[0], u.Quantity)
    assert u.allclose(coords[0], [1.02e-09, 1.04e-09, 1.06e-09, 1.08e-09] * u.m)


def test_axis_world_coords_values_lon(ndcube_3d_ln_lt_l):
    coords = ndcube_3d_ln_lt_l.axis_world_coords_values('custom:pos.helioprojective.lon')
    assert len(coords) == 1
    assert all(isinstance(c, u.Quantity) for c in coords)

    assert u.allclose(coords[0], [[0.00277778, 0.00277778, 0.00277778],
                                  [0.00555556, 0.00555556, 0.00555556]] * u.deg)


def test_axis_world_coords_values_lat(ndcube_3d_ln_lt_l):
    coords = ndcube_3d_ln_lt_l.axis_world_coords_values('custom:pos.helioprojective.lat')
    assert len(coords) == 1
    assert all(isinstance(c, u.Quantity) for c in coords)
    assert u.allclose(coords[0], [[-0.00555556, -0.00416667, -0.00277778],
                                  [-0.00555556, -0.00416667, -0.00277778]] * u.deg)


def test_array_axis_physical_types(ndcube_3d_ln_lt_l):
    expected = [
        ('custom:pos.helioprojective.lon', 'custom:pos.helioprojective.lat', 'custom:PIXEL'),
        ('custom:pos.helioprojective.lon', 'custom:pos.helioprojective.lat', 'custom:PIXEL'),
        ('em.wl', 'custom:PIXEL')]
    output = ndcube_3d_ln_lt_l.array_axis_physical_types
    for i in range(len(expected)):
        assert all([physical_type in expected[i] for physical_type in output[i]])


def test_crop(ndcube_4d_ln_lt_l_t):
    cube = ndcube_4d_ln_lt_l_t
    intervals = cube.wcs.array_index_to_world([1, 2], [0, 1], [0, 1], [0, 2])
    lower_corner = [coord[0] for coord in intervals]
    upper_corner = [coord[-1] for coord in intervals]
    expected = cube[1:3, 0:2, 0:2, 0:3]
    output = cube.crop(lower_corner, upper_corner)
    helpers.assert_cubes_equal(output, expected)


def test_crop_tuple_non_tuple_input(ndcube_2d_ln_lt):
    cube = ndcube_2d_ln_lt
    frame = astropy.wcs.utils.wcs_to_celestial_frame(cube.wcs)
    lower_corner = SkyCoord(Tx=359.99667, Ty=-0.0011111111, unit="deg", frame=frame)
    upper_corner = SkyCoord(Tx=0.0044444444, Ty=0.0011111111, unit="deg", frame=frame)
    cropped_by_tuples = cube.crop((lower_corner,), (upper_corner,))
    cropped_by_coords = cube.crop(lower_corner, upper_corner)
    helpers.assert_cubes_equal(cropped_by_tuples, cropped_by_coords)


def test_crop_with_nones(ndcube_4d_ln_lt_l_t):
    cube = ndcube_4d_ln_lt_l_t
    lower_corner = [None] * 3
    upper_corner = [None] * 3
    interval0 = cube.wcs.array_index_to_world([1, 2], [0, 1], [0, 1], [0, 2])[0]
    lower_corner[0] = interval0[0]
    upper_corner[0] = interval0[-1]
    expected = cube[:, :, :, 0:3]
    output = cube.crop(lower_corner, upper_corner)
    helpers.assert_cubes_equal(output, expected)


def test_crop_1d_independent(ndcube_4d_ln_lt_l_t):
    cube_1d = ndcube_4d_ln_lt_l_t[0, 0, :, 0]
    wl_range = SpectralCoord([3e-11, 4.5e-11], unit=u.m)
    expected = cube_1d[0:2]
    output = cube_1d.crop([wl_range[0]], [wl_range[-1]])
    helpers.assert_cubes_equal(output, expected)


def test_crop_1d_dependent(ndcube_4d_ln_lt_l_t):
    cube_1d = ndcube_4d_ln_lt_l_t[0, :, 0, 0]
    sky_range = cube_1d.wcs.array_index_to_world([0, 1])
    expected = cube_1d[0:2]
    output = cube_1d.crop([sky_range[0]], [sky_range[-1]])
    helpers.assert_cubes_equal(output, expected)


def test_crop_reduces_dimensionality(ndcube_4d_ln_lt_l_t):
    cube = ndcube_4d_ln_lt_l_t
    point = (None, SpectralCoord([3e-11], unit=u.m), None)
    expected = cube[:, :, 0, :]
    output = cube.crop(point)
    helpers.assert_cubes_equal(output, expected)


def test_crop_scalar_valuerror(ndcube_2d_ln_lt):
    cube = ndcube_2d_ln_lt
    frame = astropy.wcs.utils.wcs_to_celestial_frame(cube.wcs)
    point = SkyCoord(Tx=359.99667, Ty=-0.0011111111, unit="deg", frame=frame)
    with pytest.raises(ValueError, match=r'Input points causes cube to be cropped to a single pix'):
        cube.crop(point)


def test_crop_missing_dimensions(ndcube_4d_ln_lt_l_t):
    """Test bbox coordinates not being the same length as cube WCS"""
    cube = ndcube_4d_ln_lt_l_t
    interval0 = cube.wcs.array_index_to_world([1, 2], [0, 1], [0, 1], [0, 2])[0]
    lower_corner = [interval0[0], None]
    upper_corner = [interval0[-1], None]
    with pytest.raises(ValueError, match=r'2 components in point 0 do not match WCS with 3'):
        cube.crop(lower_corner, upper_corner)


def test_crop_mismatch_class(ndcube_4d_ln_lt_l_t):
    """Test bbox coordinates not being the same length as cube WCS"""
    cube = ndcube_4d_ln_lt_l_t
    intervals = cube.wcs.array_index_to_world([1, 2], [0, 1], [0, 1], [0, 2])
    intervals[0] = SpectralCoord([3e-11, 4.5e-11], unit=u.m)
    lower_corner = [coord[0] for coord in intervals]
    upper_corner = [coord[-1] for coord in intervals]
    with pytest.raises(TypeError, match=r"<class .*.SpectralCoord'> of component 0 in point 0 is "
                                        r"incompatible with WCS component time"):
        cube.crop(lower_corner, upper_corner)


def test_crop_by_values(ndcube_4d_ln_lt_l_t):
    cube = ndcube_4d_ln_lt_l_t
    intervals = cube.wcs.array_index_to_world_values([1, 2], [0, 1], [0, 1], [0, 2])
    units = [u.min, u.m, u.deg, u.deg]
    lower_corner = [coord[0] * unit for coord, unit in zip(intervals, units)]
    upper_corner = [coord[-1] * unit for coord, unit in zip(intervals, units)]
    # Ensure some quantities are in units different from each other
    # and those stored in the WCS.
    lower_corner[0] = lower_corner[0].to(units[0])
    lower_corner[-1] = lower_corner[-1].to(units[-1])
    upper_corner[-1] = upper_corner[-1].to(units[-1])
    expected = cube[1:3, 0:2, 0:2, 0:3]
    output = cube.crop_by_values(lower_corner, upper_corner)
    helpers.assert_cubes_equal(output, expected)


def test_crop_by_values_with_units(ndcube_4d_ln_lt_l_t):
    intervals = ndcube_4d_ln_lt_l_t.wcs.array_index_to_world_values([1, 2], [0, 1], [0, 1], [0, 2])
    units = [u.min, u.m, u.deg, u.deg]
    lower_corner = [coord[0] for coord in intervals]
    upper_corner = [coord[-1] for coord in intervals]
    lower_corner[0] *= u.min
    upper_corner[0] *= u.min
    lower_corner[1] *= u.m
    upper_corner[1] *= u.m
    lower_corner[2] *= u.deg
    units[0] = None
    expected = ndcube_4d_ln_lt_l_t[1:3, 0:2, 0:2, 0:3]
    output = ndcube_4d_ln_lt_l_t.crop_by_values(lower_corner, upper_corner, units=units)
    helpers.assert_cubes_equal(output, expected)


def test_crop_by_values_with_equivalent_units(ndcube_2d_ln_lt):
    # test cropping when passed units that are not identical to the cube wcs.world_axis_units
    intervals = ndcube_2d_ln_lt.wcs.array_index_to_world_values([0, 3], [1, 6])
    lower_corner = [(coord[0]*u.deg).to(u.arcsec) for coord in intervals]
    upper_corner = [(coord[-1]*u.deg).to(u.arcsec) for coord in intervals]
    expected = ndcube_2d_ln_lt[0:4, 1:7]
    output = ndcube_2d_ln_lt.crop_by_values(lower_corner, upper_corner)
    helpers.assert_cubes_equal(output, expected)


def test_crop_by_values_with_nones(ndcube_4d_ln_lt_l_t):
    cube = ndcube_4d_ln_lt_l_t
    lower_corner = [None] * 4
    lower_corner[0] = 0.5 * u.min
    upper_corner = [None] * 4
    upper_corner[0] = 1.1 * u.min
    expected = cube[:, :, :, 0:3]
    output = cube.crop_by_values(lower_corner, upper_corner)
    helpers.assert_cubes_equal(output, expected)


def test_crop_by_values_all_nones(ndcube_4d_ln_lt_l_t):
    cube = ndcube_4d_ln_lt_l_t
    lower_corner = [None] * 4
    upper_corner = [None] * 4
    output = cube.crop_by_values(lower_corner, upper_corner)
    helpers.assert_cubes_equal(output, cube)


def test_crop_by_values_valueerror1(ndcube_4d_ln_lt_l_t):
    """Test units not being the same length as the inputs"""
    lower_corner = [None] * 4
    lower_corner[0] = 0.5
    upper_corner = [None] * 4
    upper_corner[0] = 1.1
    with pytest.raises(ValueError, match=r'Units must be None or have same length 4 as corner inp'):
        ndcube_4d_ln_lt_l_t.crop_by_values(lower_corner, upper_corner, units=["m"])


def test_crop_by_values_valueerror2(ndcube_4d_ln_lt_l_t):
    """Test upper and lower coordinates not being the same length"""
    with pytest.raises(ValueError, match=r'All points must have same number of coordinate objects'):
        ndcube_4d_ln_lt_l_t.crop_by_values([0], [1, None])


def test_crop_by_values_missing_dimensions(ndcube_4d_ln_lt_l_t):
    """Test bbox coordinates not being the same length as cube WCS"""
    with pytest.raises(ValueError, match=r'3 dimensions in point 0 do not match WCS with 4'):
        ndcube_4d_ln_lt_l_t.crop_by_values([0, None, None], [1, None, None])


def test_crop_by_values_with_wrong_units(ndcube_4d_ln_lt_l_t):
    intervals = ndcube_4d_ln_lt_l_t.wcs.array_index_to_world_values([1, 2], [0, 1], [0, 1], [0, 2])
    units = [None, u.m, u.km, u.km]
    lower_corner = [coord[0] for coord in intervals]
    upper_corner = [coord[-1] for coord in intervals]
    lower_corner[0] *= u.min
    upper_corner[0] *= u.min
    lower_corner[1] *= u.m
    upper_corner[1] *= u.m
    lower_corner[2] *= u.km
    with pytest.raises(UnitsError, match=r"Unit 'km' of coordinate object 2 in point 0 is "
                                         r"incompatible with WCS unit 'deg'"):
        ndcube_4d_ln_lt_l_t.crop_by_values(lower_corner, upper_corner, units=units)


def test_crop_by_values_1d_dependent(ndcube_4d_ln_lt_l_t):
    cube_1d = ndcube_4d_ln_lt_l_t[0, :, 0, 0]
    lat_range, lon_range = cube_1d.wcs.low_level_wcs.array_index_to_world_values([0, 1])
    lower_corner = [lat_range[0] * u.deg, lon_range[0] * u.deg]
    upper_corner = [lat_range[-1] * u.deg, lon_range[-1] * u.deg]
    expected = cube_1d[0:2]
    output = cube_1d.crop_by_values(lower_corner, upper_corner)
    helpers.assert_cubes_equal(output, expected)


def test_crop_by_extra_coords(ndcube_3d_ln_lt_l_ec_time):
    cube = ndcube_3d_ln_lt_l_ec_time
    lower_corner = (Time("2000-01-01T15:00:00", scale="utc", format="fits"), None)
    upper_corner = (Time("2000-01-01T20:00:00", scale="utc", format="fits"), None)
    output = cube.crop(lower_corner, upper_corner, wcs=cube.extra_coords)
    expected = cube[0]
    helpers.assert_cubes_equal(output, expected)


def test_crop_by_extra_coords_values(ndcube_3d_ln_lt_l_ec_time):
    cube = ndcube_3d_ln_lt_l_ec_time
    lower_corner = (3 * 60 * 60 * u.s, 0 * u.pix)
    upper_corner = (8 * 60 * 60 * u.s, 2 * u.pix)
    output = cube.crop_by_values(lower_corner, upper_corner, wcs=cube.extra_coords)
    expected = cube[0]
    helpers.assert_cubes_equal(output, expected)


def test_crop_by_extra_coords_all_axes_with_coord(ndcube_3d_ln_lt_l_ec_all_axes):
    cube = ndcube_3d_ln_lt_l_ec_all_axes
    interval0 = Time(["2000-01-01T15:00:00", "2000-01-01T20:00:00"], scale="utc", format="fits")
    interval1 = [0, 1] * u.pix
    interval2 = [1, 3] * u.m
    lower_corner = (interval0[0], interval1[0], interval2[0])
    upper_corner = (interval0[1], interval1[1], interval2[1])
    output = cube.crop(lower_corner, upper_corner, wcs=cube.extra_coords)
    expected = cube[0, 0:2, 1:4]
    helpers.assert_cubes_equal(output, expected)


def test_crop_by_extra_coords_values_all_axes_with_coord(ndcube_3d_ln_lt_l_ec_all_axes):
    cube = ndcube_3d_ln_lt_l_ec_all_axes
    interval0 = [3 * 60 * 60, 8 * 60 * 60] * u.s
    interval1 = [0, 1] * u.pix
    interval2 = [1, 3] * u.m
    lower_corner = (interval0[0], interval1[0], interval2[0])
    upper_corner = (interval0[1], interval1[1], interval2[1])
    output = cube.crop_by_values(lower_corner, upper_corner, wcs=cube.extra_coords)
    expected = cube[0, 0:2, 1:4]
    helpers.assert_cubes_equal(output, expected)


def test_crop_by_extra_coords_shared_axis(ndcube_3d_ln_lt_l_ec_sharing_axis):
    cube = ndcube_3d_ln_lt_l_ec_sharing_axis
    lower_corner = (1 * u.m, 1 * u.keV)
    upper_corner = (2 * u.m, 2 * u.keV)
    output = cube.crop(lower_corner, upper_corner, wcs=cube.extra_coords)
    expected = cube[:, 1:3]
    helpers.assert_cubes_equal(output, expected)


def test_crop_by_extra_coords_values_shared_axis(ndcube_3d_ln_lt_l_ec_sharing_axis):
    cube = ndcube_3d_ln_lt_l_ec_sharing_axis
    lower_corner = (1 * u.m, 1 * u.keV)
    upper_corner = (2 * u.m, 2 * u.keV)
    output = cube.crop_by_values(lower_corner, upper_corner, wcs=cube.extra_coords)
    expected = cube[:, 1:3]
    helpers.assert_cubes_equal(output, expected)


def test_crop_rotated_celestial(ndcube_4d_ln_lt_l_t):
    # This is a regression test for a highly rotated image where all 4 corners
    # of the spatial ROI have to be used.

    header = dedent("""\
        WCSAXES =                    2 / Number of coordinate axes
        CRPIX1  =          2053.459961 / Pixel coordinate of reference point
        CRPIX2  =          2047.880005 / Pixel coordinate of reference point
        PC1_1   =     0.70734471922412 / Coordinate transformation matrix element
        PC1_2   =     0.70686876305701 / Coordinate transformation matrix element
        PC2_1   =    -0.70686876305701 / Coordinate transformation matrix element
        PC2_2   =     0.70734471922412 / Coordinate transformation matrix element
        CDELT1  =  0.00016652472222222 / [deg] Coordinate increment at reference point
        CDELT2  =  0.00016652472222222 / [deg] Coordinate increment at reference point
        CUNIT1  = 'deg'                / Units of coordinate increment and value
        CUNIT2  = 'deg'                / Units of coordinate increment and value
        CTYPE1  = 'HPLN-TAN'           / Coordinate type codegnomonic projection
        CTYPE2  = 'HPLT-TAN'           / Coordinate type codegnomonic projection
        CRVAL1  =                  0.0 / [deg] Coordinate value at reference point
        CRVAL2  =                  0.0 / [deg] Coordinate value at reference point
        LONPOLE =                180.0 / [deg] Native longitude of celestial pole
        LATPOLE =                  0.0 / [deg] Native latitude of celestial pole
        MJDREF  =                  0.0 / [d] MJD of fiducial time
        DATE-OBS= '2014-04-09T06:00:12.970' / ISO-8601 time of observation
        MJD-OBS =      56756.250150116 / [d] MJD of observation
        RSUN_REF=          696000000.0 / [m] Solar radius
        DSUN_OBS=      149860273889.04 / [m] Distance from centre of Sun to observer
        HGLN_OBS=  -0.0058904803279347 / [deg] Stonyhurst heliographic lng of observer
        HGLT_OBS=     -6.0489216362492 / [deg] Heliographic latitude of observer
        """)
    wcs = WCS(fits.Header.fromstring(header, sep="\n"))
    data = np.zeros((4096, 4096))

    cube = NDCube(data, wcs=wcs)

    bottom_left = SkyCoord(-100, -100, unit=u.arcsec, frame=wcs_to_celestial_frame(wcs))
    bottom_right = SkyCoord(600, -100, unit=u.arcsec, frame=wcs_to_celestial_frame(wcs))
    top_left = SkyCoord(-100, 600, unit=u.arcsec, frame=wcs_to_celestial_frame(wcs))
    top_right = SkyCoord(600, 600, unit=u.arcsec, frame=wcs_to_celestial_frame(wcs))

    small = cube.crop(bottom_left, bottom_right, top_left, top_right)

    assert small.data.shape == (1652, 1652)


def test_initialize_from_ndcube(ndcube_3d_l_ln_lt_ectime):
    cube = ndcube_3d_l_ln_lt_ectime
    cube.global_coords.add('distance', 'pos.distance', 1 * u.m)
    cube2 = NDCube(cube)

    assert cube.global_coords is cube2.global_coords
    assert cube.extra_coords is cube2.extra_coords

    cube3 = NDCube(cube, copy=True)
    ec = cube.extra_coords
    ec3 = cube3.extra_coords

    assert cube.global_coords == cube3.global_coords
    assert cube.global_coords is not cube3.global_coords
    assert ec.keys() == ec3.keys()
    assert ec.mapping == ec3.mapping
    assert np.allclose(ec.wcs.pixel_to_world_values(1), ec3.wcs.pixel_to_world_values(1))
    assert ec is not ec3


def test_reproject_interpolation(ndcube_4d_ln_l_t_lt, wcs_4d_lt_t_l_ln):
    target_wcs_header = wcs_4d_lt_t_l_ln.low_level_wcs.to_header()
    target_wcs_header['CDELT3'] = 0.1   # original value = 0.2
    target_wcs = astropy.wcs.WCS(header=target_wcs_header)
    shape_out = (5, 20, 12, 8)

    resampled_cube = ndcube_4d_ln_l_t_lt.reproject_to(target_wcs, shape_out=shape_out)

    assert ndcube_4d_ln_l_t_lt.data.shape == (5, 10, 12, 8)
    assert resampled_cube.data.shape == (5, 20, 12, 8)


def test_reproject_invalid_wcs(ndcube_4d_ln_l_t_lt, wcs_3d_lt_ln_l):
    shape_out = (5, 20, 12, 8)

    with pytest.raises(Exception):
        _ = ndcube_4d_ln_l_t_lt.reproject_to(wcs_3d_lt_ln_l, shape_out=shape_out)


def test_reproject_with_header(ndcube_4d_ln_l_t_lt, wcs_4d_lt_t_l_ln):
    target_wcs_header = wcs_4d_lt_t_l_ln.low_level_wcs.to_header()
    shape_out = (5, 20, 12, 8)

    _ = ndcube_4d_ln_l_t_lt.reproject_to(target_wcs_header, shape_out=shape_out)


def test_reproject_return_footprint(ndcube_4d_ln_l_t_lt, wcs_4d_lt_t_l_ln):
    target_wcs_header = wcs_4d_lt_t_l_ln.low_level_wcs.to_header()
    target_wcs_header['CDELT3'] = 0.1   # original value = 0.2
    target_wcs = astropy.wcs.WCS(header=target_wcs_header)
    shape_out = (5, 20, 12, 8)

    resampled_cube, footprint = ndcube_4d_ln_l_t_lt.reproject_to(target_wcs, shape_out=shape_out,
                                                                 return_footprint=True)

    assert ndcube_4d_ln_l_t_lt.data.shape == (5, 10, 12, 8)
    assert resampled_cube.data.shape == (5, 20, 12, 8)
    assert footprint.shape == (5, 20, 12, 8)


def test_reproject_shape_out(ndcube_4d_ln_l_t_lt, wcs_4d_lt_t_l_ln):
    # should raise an exception when neither shape_out is specified nor
    # target_wcs has the pixel_shape or array_shape attribute
    wcs_4d_lt_t_l_ln.pixel_shape = None
    with pytest.raises(Exception):
        _ = ndcube_4d_ln_l_t_lt.reproject_to(wcs_4d_lt_t_l_ln)

    # should not raise an exception when shape_out is specified
    shape = (5, 10, 12, 8)
    _ = ndcube_4d_ln_l_t_lt.reproject_to(wcs_4d_lt_t_l_ln, shape_out=shape)

    # should not raise an exception when target_wcs has pixel_shape or array_shape attribute
    wcs_4d_lt_t_l_ln.array_shape = shape
    _ = ndcube_4d_ln_l_t_lt.reproject_to(wcs_4d_lt_t_l_ln, shape_out=shape)


def test_wcs_type_after_init(ndcube_3d_ln_lt_l, wcs_3d_l_lt_ln):
    # Generate a low level WCS
    slices = np.s_[:, :, 0]
    low_level_wcs = SlicedLowLevelWCS(wcs_3d_l_lt_ln, slices)
    # Generate an NDCube using the low level WCS
    cube = NDCube(ndcube_3d_ln_lt_l.data[slices], low_level_wcs)
    # Check the WCS has been converted to high level but NDCube init.
    assert isinstance(cube.wcs, BaseHighLevelWCS)


def test_rebin(ndcube_3d_l_ln_lt_ectime):
    # Execute rebin.
    cube = ndcube_3d_l_ln_lt_ectime[:, 1:]
    bin_shape = (10, 2, 1)
<<<<<<< HEAD
    output = cube.rebin(bin_shape, operation=np.sum, propagate_uncertainty=True)
=======
    output = cube.rebin(bin_shape, operation=np.sum, propagate_uncertainties=True)
>>>>>>> a6d73807
    output_sc, output_spec = output.axis_world_coords(wcs=output.wcs)
    output_time, = output.axis_world_coords(wcs=output.extra_coords)

    # Build expected cube contents.
    expected_data = np.array([[3840, 3860, 3880, 3900, 3920, 3940, 3960, 3980],
                              [4160, 4180, 4200, 4220, 4240, 4260, 4280, 4300]])
    expected_mask = np.zeros(expected_data.shape, dtype=bool)
    expected_uncertainty = None
    expected_unit = cube.unit
    expected_meta = cube.meta
    expected_Tx = np.array([[9.99999999, 19.99999994, 29.99999979, 39.9999995,
                             49.99999902, 59.99999831, 69.99999731, 79.99999599],
                            [9.99999999, 19.99999994, 29.99999979, 39.9999995,
                             49.99999902, 59.99999831, 69.99999731, 79.99999599]]) * u.arcsec
    expected_Ty = np.array([[-14.99999996, -14.9999999, -14.99999981, -14.99999969,
                             -14.99999953, -14.99999934, -14.99999911, -14.99999885],
                            [-4.99999999, -4.99999998, -4.99999995, -4.9999999,
                             -4.99999985, -4.99999979, -4.99999971, -4.99999962]]) * u.arcsec
    expected_spec = SpectralCoord([1.02e-09], unit=u.m)
    expected_time = Time([51544.00104167, 51544.00243056], format="mjd", scale="utc")

    # Confirm output is as expected.
    assert (output.dimensions.value == np.array([1, 2, 8])).all()
    assert (output.data == expected_data).all()
    assert (output.mask == expected_mask).all()
    assert output.uncertainty == expected_uncertainty
    assert output.unit == expected_unit
    assert output.meta == expected_meta
    assert u.allclose(output_sc.Tx, expected_Tx)
    assert u.allclose(output_sc.Ty, expected_Ty)
    assert u.allclose(output_spec, expected_spec)
    assert output_time.scale == expected_time.scale
    assert output_time.format == expected_time.format
    assert np.allclose(output_time.value, expected_time.value)


def test_rebin_no_ec(ndcube_3d_l_ln_lt_ectime):
    # Confirm rebin does not try to handle extra coords when there aren't any.
    cube = ndcube_3d_l_ln_lt_ectime[:, 1:]
    cube._extra_coords = ExtraCoords(cube)
    bin_shape = (10, 2, 1)
<<<<<<< HEAD
    output = cube.rebin(bin_shape, operation=np.mean, propagate_uncertainty=True)
=======
    output = cube.rebin(bin_shape, operation=np.mean, propagate_uncertainties=True)
>>>>>>> a6d73807
    assert output.extra_coords.is_empty


def test_rebin_uncerts(ndcube_2d_ln_lt_uncert):
    cube = ndcube_2d_ln_lt_uncert
    bin_shape = (2, 4)
<<<<<<< HEAD
    output = cube.rebin(bin_shape, operation=np.mean, propagate_uncertainty=True)
=======
    output = cube.rebin(bin_shape, operation=np.mean, propagate_uncertainties=True)
>>>>>>> a6d73807
    output_uncert = output.uncertainty.array
    expected_uncert = (np.array([[2.73495887,  3.68239053,  4.7116876],
                                 [9.07524104, 10.1882285, 11.30486621],
                                 [15.79240324, 16.91744662, 18.0432813],
                                 [22.55216176, 23.68037162, 24.80886938],
                                 [29.32507459, 30.45455631, 31.58417325]])
                       / np.array(bin_shape).prod())
    assert np.allclose(output_uncert, expected_uncert)


def test_rebin_some_masked_uncerts(ndcube_2d_ln_lt_mask_uncert):
    cube = ndcube_2d_ln_lt_mask_uncert
    bin_shape = (2, 4)
    expected_data = np.array([[7.5,  11.5,  15.5],
                              [31.5,  35.5,  39.5],
                              [55.5,  59.5,  63.5],
                              [79.5,  83.5,  87.5],
                              [103.5, 107.5, 111.5]])
    expected_uncert = np.array([[0.34186986, 0.46029882, 0.58896095],
                                [1.13440513, 1.27352856, 1.41310828],
                                [1.9740504, 2.11468083, 2.25541016],
                                [2.81902022, 2.96004645, 3.10110867],
                                [3.66563432, 3.80681954, 3.94802166]])
    expected_mask = np.zeros((5, 3), dtype=bool)
    expected_mask[:3, 0] = True
    # Execute function and assert result is as expected.
<<<<<<< HEAD
    output = cube.rebin(bin_shape, operation=np.mean, use_masked_values=True,
                        handle_mask=np.any, propagate_uncertainty=True)
=======
    output = cube.rebin(bin_shape, operation=np.mean,
                        exclude_masked_values=False, propagate_uncertainties=True)
>>>>>>> a6d73807
    assert np.allclose(output.data, expected_data)
    assert np.allclose(output.uncertainty.array[np.logical_not(expected_mask)],
                       expected_uncert[np.logical_not(expected_mask)])
    assert (output.mask == expected_mask).all()


def test_rebin_some_masked_uncerts_exclude_masked_values(ndcube_2d_ln_lt_mask_uncert):
    cube = ndcube_2d_ln_lt_mask_uncert
    bin_shape = (2, 4)
    expected_data = np.array([[6.71428571,  11.5,  15.5],
                              [31.5,  35.5,  39.5],
                              [0.,  59.5,  63.5],
                              [79.5,  83.5,  87.5],
                              [103.5, 107.5, 111.5]])
    expected_uncert = np.array([[0.34374884, 0.46029882, 0.58896095],
                                [1.30586285, 1.27352856, 1.41310828],
                                [0., 2.11468083, 2.25541016],
                                [2.81902022, 2.96004645, 3.10110867],
                                [3.66563432, 3.80681954, 3.94802166]])
    expected_mask = np.zeros((5, 3), dtype=bool)
    expected_mask[2, 0] = True
    # Execute function and assert result is as expected.
    output = cube.rebin(bin_shape, operation=np.mean,
<<<<<<< HEAD
                        exclude_masked_values=True, propagate_uncertainty=True)
=======
                        exclude_masked_values=True, propagate_uncertainties=True)
>>>>>>> a6d73807
    assert np.allclose(output.data, expected_data)
    assert np.allclose(output.uncertainty.array[np.logical_not(expected_mask)],
                       expected_uncert[np.logical_not(expected_mask)])
    assert (output.mask == expected_mask).all()


def test_reproject_adaptive(ndcube_2d_ln_lt, wcs_2d_lt_ln):
    shape_out = (10, 12)
    resampled_cube = ndcube_2d_ln_lt.reproject_to(wcs_2d_lt_ln, algorithm='adaptive',
                                                  shape_out=shape_out)

    assert ndcube_2d_ln_lt.data.shape == (10, 12)
    assert resampled_cube.data.shape == (10, 12)


def test_reproject_exact(ndcube_2d_ln_lt, wcs_2d_lt_ln):
    shape_out = (10, 12)
    resampled_cube = ndcube_2d_ln_lt.reproject_to(wcs_2d_lt_ln, algorithm='exact',
                                                  shape_out=shape_out)

    assert ndcube_2d_ln_lt.data.shape == (10, 12)
    assert resampled_cube.data.shape == (10, 12)


def test_reproject_invalid_algorithm(ndcube_4d_ln_l_t_lt, wcs_4d_lt_t_l_ln):
    with pytest.raises(ValueError):
        _ = ndcube_4d_ln_l_t_lt.reproject_to(wcs_4d_lt_t_l_ln, algorithm='my_algorithm',
                                             shape_out=(5, 10, 12, 8))


def test_reproject_adaptive_incompatible_wcs(ndcube_4d_ln_l_t_lt, wcs_4d_lt_t_l_ln,
                                             wcs_1d_l, ndcube_1d_l):
    with pytest.raises(ValueError):
        _ = ndcube_1d_l.reproject_to(wcs_1d_l, algorithm='adaptive',
                                     shape_out=(10,))

    with pytest.raises(ValueError):
        _ = ndcube_4d_ln_l_t_lt.reproject_to(wcs_4d_lt_t_l_ln, algorithm='adaptive',
                                             shape_out=(5, 10, 12, 8))


def test_reproject_exact_incompatible_wcs(ndcube_4d_ln_l_t_lt, wcs_4d_lt_t_l_ln,
                                          wcs_1d_l, ndcube_1d_l):
    with pytest.raises(ValueError):
        _ = ndcube_1d_l.reproject_to(wcs_1d_l, algorithm='exact',
                                     shape_out=(10,))

    with pytest.raises(ValueError):
        _ = ndcube_4d_ln_l_t_lt.reproject_to(wcs_4d_lt_t_l_ln, algorithm='exact',
                                             shape_out=(5, 10, 12, 8))


def test_plot_docstring():
    cube = NDCube([], astropy.wcs.WCS())

    assert cube.plot.__doc__ == cube.plotter.plot.__doc__
    assert signature(cube.plot) == signature(cube.plotter.plot)
# This function is used in the arithmetic tests below


def check_arithmetic_value_and_units(cube_new, data_expected):
    cube_quantity = u.Quantity(cube_new.data, cube_new.unit)
    assert u.allclose(cube_quantity, data_expected)


@pytest.mark.parametrize('value', [
    10 * u.ct,
    u.Quantity([10], u.ct),
    u.Quantity(np.random.rand(12), u.ct),
    u.Quantity(np.random.rand(10, 12), u.ct),
])
def test_cube_arithmetic_add(ndcube_2d_ln_lt_units, value):
    cube_quantity = u.Quantity(ndcube_2d_ln_lt_units.data, ndcube_2d_ln_lt_units.unit)
    # Add
    new_cube = ndcube_2d_ln_lt_units + value
    check_arithmetic_value_and_units(new_cube, cube_quantity + value)


@pytest.mark.parametrize('value', [
    10 * u.ct,
    u.Quantity([10], u.ct),
    u.Quantity(np.random.rand(12), u.ct),
    u.Quantity(np.random.rand(10, 12), u.ct),
])
def test_cube_arithmetic_radd(ndcube_2d_ln_lt_units, value):
    cube_quantity = u.Quantity(ndcube_2d_ln_lt_units.data, ndcube_2d_ln_lt_units.unit)
    new_cube = value + ndcube_2d_ln_lt_units
    check_arithmetic_value_and_units(new_cube, value + cube_quantity)


@pytest.mark.parametrize('value', [
    10 * u.ct,
    u.Quantity([10], u.ct),
    u.Quantity(np.random.rand(12), u.ct),
    u.Quantity(np.random.rand(10, 12), u.ct),
])
def test_cube_arithmetic_subtract(ndcube_2d_ln_lt_units, value):
    cube_quantity = u.Quantity(ndcube_2d_ln_lt_units.data, ndcube_2d_ln_lt_units.unit)
    new_cube = ndcube_2d_ln_lt_units - value
    check_arithmetic_value_and_units(new_cube, cube_quantity - value)


@pytest.mark.parametrize('value', [
    10 * u.ct,
    u.Quantity([10], u.ct),
    u.Quantity(np.random.rand(12), u.ct),
    u.Quantity(np.random.rand(10, 12), u.ct),
])
def test_cube_arithmetic_rsubtract(ndcube_2d_ln_lt_units, value):
    cube_quantity = u.Quantity(ndcube_2d_ln_lt_units.data, ndcube_2d_ln_lt_units.unit)
    new_cube = value - ndcube_2d_ln_lt_units
    check_arithmetic_value_and_units(new_cube, value - cube_quantity)


@pytest.mark.parametrize('value', [
    10 * u.ct,
    u.Quantity([10], u.ct),
    u.Quantity(np.random.rand(12), u.ct),
    u.Quantity(np.random.rand(10, 12), u.ct),
    10.0,
    np.random.rand(12),
    np.random.rand(10, 12),
])
def test_cube_arithmetic_multiply(ndcube_2d_ln_lt_units, value):
    cube_quantity = u.Quantity(ndcube_2d_ln_lt_units.data, ndcube_2d_ln_lt_units.unit)
    new_cube = ndcube_2d_ln_lt_units * value
    check_arithmetic_value_and_units(new_cube, cube_quantity * value)
    # TODO: test that uncertainties scale correctly


@pytest.mark.parametrize('value', [
    10 * u.ct,
    u.Quantity([10], u.ct),
    u.Quantity(np.random.rand(12), u.ct),
    u.Quantity(np.random.rand(10, 12), u.ct),
    10.0,
    np.random.rand(12),
    np.random.rand(10, 12),
])
def test_cube_arithmetic_rmultiply(ndcube_2d_ln_lt_units, value):
    cube_quantity = u.Quantity(ndcube_2d_ln_lt_units.data, ndcube_2d_ln_lt_units.unit)
    new_cube = value * ndcube_2d_ln_lt_units
    check_arithmetic_value_and_units(new_cube, value * cube_quantity)


@pytest.mark.parametrize('value', [
    10 * u.ct,
    u.Quantity([10], u.ct),
    u.Quantity([2], u.s),
    u.Quantity(np.random.rand(12), u.ct),
    u.Quantity(np.random.rand(10, 12), u.ct),
    10.0,
    np.random.rand(12),
    np.random.rand(10, 12),
])
def test_cube_arithmetic_divide(ndcube_2d_ln_lt_units, value):
    cube_quantity = u.Quantity(ndcube_2d_ln_lt_units.data, ndcube_2d_ln_lt_units.unit)
    new_cube = ndcube_2d_ln_lt_units / value
    check_arithmetic_value_and_units(new_cube, cube_quantity / value)


def test_cube_arithmetic_neg(ndcube_2d_ln_lt_units):
    check_arithmetic_value_and_units(
        -ndcube_2d_ln_lt_units,
        u.Quantity(-ndcube_2d_ln_lt_units.data, ndcube_2d_ln_lt_units.unit),
    )


def test_add_unitless_cube_typeerror(ndcube_2d_ln_lt_units):
    with pytest.raises(TypeError):
        _ = ndcube_2d_ln_lt_units + 10.0


def test_cube_arithmetic_add_notimplementederror(ndcube_2d_ln_lt_units):
    with pytest.raises(TypeError):
        _ = ndcube_2d_ln_lt_units + ndcube_2d_ln_lt_units


def test_cube_arithmetic_multiply_notimplementederror(ndcube_2d_ln_lt_units):
    with pytest.raises(TypeError):
        _ = ndcube_2d_ln_lt_units * ndcube_2d_ln_lt_units


def test_to(ndcube_1d_l):
    cube = ndcube_1d_l
    new_unit = u.mJ
    expected_factor = 1000
    output = cube.to(new_unit)
    assert np.allclose(output.data, cube.data * expected_factor)
    assert np.allclose(output.uncertainty.array, cube.uncertainty.array * expected_factor)
    assert output.unit == new_unit


def test_to_dask(ndcube_2d_dask):
    output = ndcube_2d_dask.to(u.mJ)
    dask_type = dask.array.core.Array
    assert isinstance(output.data, dask_type)
    assert isinstance(output.uncertainty.array, dask_type)
    assert isinstance(output.mask, dask_type)<|MERGE_RESOLUTION|>--- conflicted
+++ resolved
@@ -789,11 +789,7 @@
     # Execute rebin.
     cube = ndcube_3d_l_ln_lt_ectime[:, 1:]
     bin_shape = (10, 2, 1)
-<<<<<<< HEAD
-    output = cube.rebin(bin_shape, operation=np.sum, propagate_uncertainty=True)
-=======
     output = cube.rebin(bin_shape, operation=np.sum, propagate_uncertainties=True)
->>>>>>> a6d73807
     output_sc, output_spec = output.axis_world_coords(wcs=output.wcs)
     output_time, = output.axis_world_coords(wcs=output.extra_coords)
 
@@ -835,22 +831,14 @@
     cube = ndcube_3d_l_ln_lt_ectime[:, 1:]
     cube._extra_coords = ExtraCoords(cube)
     bin_shape = (10, 2, 1)
-<<<<<<< HEAD
-    output = cube.rebin(bin_shape, operation=np.mean, propagate_uncertainty=True)
-=======
     output = cube.rebin(bin_shape, operation=np.mean, propagate_uncertainties=True)
->>>>>>> a6d73807
     assert output.extra_coords.is_empty
 
 
 def test_rebin_uncerts(ndcube_2d_ln_lt_uncert):
     cube = ndcube_2d_ln_lt_uncert
     bin_shape = (2, 4)
-<<<<<<< HEAD
-    output = cube.rebin(bin_shape, operation=np.mean, propagate_uncertainty=True)
-=======
     output = cube.rebin(bin_shape, operation=np.mean, propagate_uncertainties=True)
->>>>>>> a6d73807
     output_uncert = output.uncertainty.array
     expected_uncert = (np.array([[2.73495887,  3.68239053,  4.7116876],
                                  [9.07524104, 10.1882285, 11.30486621],
@@ -877,13 +865,8 @@
     expected_mask = np.zeros((5, 3), dtype=bool)
     expected_mask[:3, 0] = True
     # Execute function and assert result is as expected.
-<<<<<<< HEAD
     output = cube.rebin(bin_shape, operation=np.mean, use_masked_values=True,
-                        handle_mask=np.any, propagate_uncertainty=True)
-=======
-    output = cube.rebin(bin_shape, operation=np.mean,
-                        exclude_masked_values=False, propagate_uncertainties=True)
->>>>>>> a6d73807
+                        handle_mask=np.any, propagate_uncertainties=True)
     assert np.allclose(output.data, expected_data)
     assert np.allclose(output.uncertainty.array[np.logical_not(expected_mask)],
                        expected_uncert[np.logical_not(expected_mask)])
@@ -906,12 +889,8 @@
     expected_mask = np.zeros((5, 3), dtype=bool)
     expected_mask[2, 0] = True
     # Execute function and assert result is as expected.
-    output = cube.rebin(bin_shape, operation=np.mean,
-<<<<<<< HEAD
-                        exclude_masked_values=True, propagate_uncertainty=True)
-=======
-                        exclude_masked_values=True, propagate_uncertainties=True)
->>>>>>> a6d73807
+    output = cube.rebin(bin_shape, operation=np.mean, use_masked_values=False,
+                        handle_mask=np.all, propagate_uncertainties=True)
     assert np.allclose(output.data, expected_data)
     assert np.allclose(output.uncertainty.array[np.logical_not(expected_mask)],
                        expected_uncert[np.logical_not(expected_mask)])
