import re
from inspect import signature
from textwrap import dedent

import dask.array
import numpy as np
import pytest
from specutils import Spectrum1D

import astropy.units as u
import astropy.wcs
from astropy.coordinates import SkyCoord, SpectralCoord
from astropy.io import fits
from astropy.nddata import UnknownUncertainty
from astropy.time import Time
from astropy.units import UnitsError
from astropy.wcs import WCS
from astropy.wcs.utils import wcs_to_celestial_frame
from astropy.wcs.wcsapi import BaseHighLevelWCS, BaseLowLevelWCS
from astropy.wcs.wcsapi.wrappers import SlicedLowLevelWCS

from ndcube import ExtraCoords, NDCube
from ndcube.tests import helpers
from ndcube.utils.exceptions import NDCubeUserWarning


def generate_data(shape):
    data = np.arange(np.prod(shape))
    return data.reshape(shape)


def test_wcs_object(all_ndcubes):
    assert isinstance(all_ndcubes.wcs.low_level_wcs, BaseLowLevelWCS)
    assert isinstance(all_ndcubes.wcs, BaseHighLevelWCS)


@pytest.mark.parametrize(("ndc", "item"),
                         [
                             ("ndcube_3d_ln_lt_l", np.s_[:, :, 0]),
                             ("ndcube_3d_ln_lt_l", np.s_[..., 0]),
                             ("ndcube_3d_ln_lt_l", np.s_[1:2, 1:2, 0]),
                             ("ndcube_4d_ln_lt_l_t", np.s_[:, :, 0, 0]),
                             ("ndcube_4d_ln_lt_l_t", np.s_[..., 0, 0]),
                             ("ndcube_4d_ln_lt_l_t", np.s_[1:2, 1:2, 1, 1]),
                         ],
                         indirect=("ndc",))
def test_slicing_ln_lt(ndc, item):
    sndc = ndc[item]
    assert len(sndc.shape) == 2
    assert set(sndc.wcs.world_axis_physical_types) == {"custom:pos.helioprojective.lat",
                                                       "custom:pos.helioprojective.lon"}
    if sndc.uncertainty is not None:
        assert np.allclose(sndc.data, sndc.uncertainty.array)
    if sndc.mask is not None:
        assert np.allclose(sndc.data > 0, sndc.mask)

    if ndc.extra_coords and ndc.extra_coords.keys():
        ec = sndc.extra_coords
        assert set(ec.keys()) == {"time", "hello"}

    wcs = sndc.wcs
    assert isinstance(wcs, BaseHighLevelWCS)
    assert isinstance(wcs.low_level_wcs, SlicedLowLevelWCS)
    assert wcs.pixel_n_dim == 2
    assert wcs.world_n_dim == 2
    assert np.allclose(wcs.array_shape, sndc.data.shape)
    assert np.allclose(sndc.wcs.axis_correlation_matrix, np.ones(2, dtype=bool))


@pytest.mark.parametrize(("ndc", "item"),
                         [
                             ("ndcube_3d_ln_lt_l", np.s_[0, 0, :]),
                             ("ndcube_3d_ln_lt_l", np.s_[0, 0, ...]),
                             ("ndcube_3d_ln_lt_l", np.s_[1, 1, 1:2]),
                             ("ndcube_4d_ln_lt_l_t", np.s_[0, 0, :, 0]),
                             ("ndcube_4d_ln_lt_l_t", np.s_[0, 0, ..., 0]),
                             ("ndcube_4d_ln_lt_l_t", np.s_[1, 1, 1:2, 1]),
                         ],
                         indirect=("ndc",))
def test_slicing_wave(ndc, item):
    sndc = ndc[item]
    assert len(sndc.shape) == 1
    assert set(sndc.wcs.world_axis_physical_types) == {"em.wl"}
    if sndc.uncertainty is not None:
        assert np.allclose(sndc.data, sndc.uncertainty.array)
    if sndc.mask is not None:
        assert np.allclose(sndc.data > 0, sndc.mask)

    if ndc.extra_coords and ndc.extra_coords.keys():
        ec = sndc.extra_coords
        assert set(ec.keys()) == {"bye"}

    wcs = sndc.wcs
    assert isinstance(wcs, BaseHighLevelWCS)
    assert isinstance(wcs.low_level_wcs, SlicedLowLevelWCS)
    assert wcs.pixel_n_dim == 1
    assert wcs.world_n_dim == 1
    assert np.allclose(wcs.array_shape, sndc.data.shape)
    assert np.allclose(sndc.wcs.axis_correlation_matrix, np.ones(1, dtype=bool))


@pytest.mark.parametrize(("ndc", "item"),
                         [
                             ("ndcube_3d_ln_lt_l", np.s_[0, :, :]),
                             ("ndcube_3d_ln_lt_l", np.s_[0, ...]),
                             ("ndcube_3d_ln_lt_l", np.s_[1, 1:2]),
                             ("ndcube_3d_ln_lt_l", np.s_[1, :, 1:2]),
                             ("ndcube_4d_ln_lt_l_t", np.s_[0, :, :, 0]),
                             ("ndcube_4d_ln_lt_l_t", np.s_[0, ..., 0]),
                             ("ndcube_4d_ln_lt_l_t", np.s_[1, 1:2, 1:2, 1]),
                         ],
                         indirect=("ndc",))
def test_slicing_split_celestial(ndc, item):
    sndc = ndc[item]
    assert len(sndc.shape) == 2
    if sndc.uncertainty is not None:
        assert np.allclose(sndc.data, sndc.uncertainty.array)
    if sndc.mask is not None:
        assert np.allclose(sndc.data > 0, sndc.mask)

    if ndc.extra_coords and ndc.extra_coords.keys():
        ec = sndc.extra_coords
        assert set(ec.keys()) == {"hello", "bye"}

    assert isinstance(sndc.wcs, BaseHighLevelWCS)
    assert isinstance(sndc.wcs.low_level_wcs, SlicedLowLevelWCS)
    wcs = sndc.wcs
    assert wcs.pixel_n_dim == 2
    assert wcs.world_n_dim == 3
    assert np.allclose(wcs.array_shape, sndc.data.shape)
    assert set(wcs.world_axis_physical_types) == {"custom:pos.helioprojective.lat",
                                                  "custom:pos.helioprojective.lon",
                                                  "em.wl"}
    assert np.allclose(wcs.axis_correlation_matrix, np.array([[True, False],
                                                              [False, True],
                                                              [False, True]], dtype=bool))


def test_slicing_preserves_global_coords(ndcube_3d_ln_lt_l):
    ndc = ndcube_3d_ln_lt_l
    ndc.global_coords.add('distance', 'pos.distance', 1 * u.m)
    sndc = ndc[0]
    assert sndc._global_coords._internal_coords == ndc._global_coords._internal_coords


def test_slicing_removed_world_coords(ndcube_3d_ln_lt_l):
    ndc = ndcube_3d_ln_lt_l
    # Run this test without extra coords
    ndc._extra_coords = ExtraCoords()
    lat_key = "custom:pos.helioprojective.lat"
    lon_key = "custom:pos.helioprojective.lon"
    wl_key = "em.wl"
    celestial_key = "helioprojective"

    sndc = ndc[:, 0, :]
    assert sndc.global_coords._all_coords == {}

    sndc = ndc[0, 0, :]
    all_coords = sndc.global_coords._all_coords
    assert isinstance(all_coords[celestial_key][1], SkyCoord)
    assert u.allclose(all_coords[celestial_key][1].Ty, -0.00555556 * u.deg)
    assert u.allclose(all_coords[celestial_key][1].Tx, 0.00277778 * u.deg)
    assert all_coords[celestial_key][0] == (lat_key, lon_key)

    sndc = ndc[:, :, 0]
    all_coords = sndc.global_coords._all_coords
    assert u.allclose(all_coords[wl_key][1], 1.02e-9 * u.m)
    assert all_coords[wl_key][0] == wl_key


def test_axis_world_coords_wave_ec(ndcube_3d_l_ln_lt_ectime):
    cube = ndcube_3d_l_ln_lt_ectime

    coords = cube.axis_world_coords('em.wl')
    assert u.allclose(coords, [1.02e-09, 1.04e-09, 1.06e-09, 1.08e-09, 1.10e-09,
                               1.12e-09, 1.14e-09, 1.16e-09, 1.18e-09, 1.20e-09] * u.m)

    coords = cube.axis_world_coords()
    assert len(coords) == 2

    coords = cube.axis_world_coords(wcs=cube.combined_wcs)
    assert len(coords) == 3

    coords = cube.axis_world_coords(wcs=cube.extra_coords)
    assert len(coords) == 1
    assert isinstance(coords[0], Time)
    assert coords[0].shape == (5,)

    coords = cube.axis_world_coords_values(wcs=cube.extra_coords)
    assert len(coords) == 1
    assert isinstance(coords[0], u.Quantity)
    assert coords[0].shape == (5,)


def test_axis_world_coords_empty_ec(ndcube_3d_l_ln_lt_ectime):
    cube = ndcube_3d_l_ln_lt_ectime
    sub_cube = cube[:, 0]

    # slice the cube so extra_coords is empty, and then try and run axis_world_coords
    awc = sub_cube.axis_world_coords(wcs=sub_cube.extra_coords)
<<<<<<< HEAD
    assert awc == ()
    sub_cube._generate_world_coords(pixel_corners=False, wcs=sub_cube.extra_coords)
    assert awc == ()
=======
    assert awc == tuple()
    sub_cube._generate_world_coords(pixel_corners=False, wcs=sub_cube.extra_coords, units=True)
    assert awc == tuple()
>>>>>>> 57b4c927


@pytest.mark.xfail(reason=">1D Tables not supported")
def test_axis_world_coords_complex_ec(ndcube_4d_ln_lt_l_t):
    cube = ndcube_4d_ln_lt_l_t
    ec_shape = cube.data.shape[1:3]
    data = np.arange(np.prod(ec_shape)).reshape(ec_shape) * u.m / u.s

    # The lookup table has to be in world order so transpose it.
    cube.extra_coords.add('velocity', (2, 1), data.T)

    coords = cube.axis_world_coords(wcs=cube.extra_coords)
    assert len(coords) == 1
    assert isinstance(coords[0], u.Quantity)
    assert u.allclose(coords[0], data)

    coords = cube.axis_world_coords(wcs=cube.combined_wcs)
    assert len(coords) == 4
    assert u.allclose(coords[3], data)


@pytest.mark.parametrize("axes", [[-1], [2], ["em"]])
def test_axis_world_coords_single(axes, ndcube_3d_ln_lt_l):
    coords = ndcube_3d_ln_lt_l.axis_world_coords_values(*axes)
    assert len(coords) == 1
    assert isinstance(coords[0], u.Quantity)
    assert u.allclose(coords[0], [1.02e-09, 1.04e-09, 1.06e-09, 1.08e-09] * u.m)

    coords = ndcube_3d_ln_lt_l.axis_world_coords(*axes)
    assert len(coords) == 1
    assert isinstance(coords[0], u.Quantity)
    assert u.allclose(coords[0], [1.02e-09, 1.04e-09, 1.06e-09, 1.08e-09] * u.m)


@pytest.mark.parametrize("axes", [[-1], [2], ["em"]])
def test_axis_world_coords_single_pixel_corners(axes, ndcube_3d_ln_lt_l):
    coords = ndcube_3d_ln_lt_l.axis_world_coords_values(*axes, pixel_corners=True)
    assert u.allclose(coords, [1.01e-09, 1.03e-09, 1.05e-09, 1.07e-09, 1.09e-09] * u.m)

    coords = ndcube_3d_ln_lt_l.axis_world_coords(*axes, pixel_corners=True)
    assert u.allclose(coords, [1.01e-09, 1.03e-09, 1.05e-09, 1.07e-09, 1.09e-09] * u.m)


@pytest.mark.parametrize(("ndc", "item"),
                         [
                             ("ndcube_3d_ln_lt_l", np.s_[0, 0, :]),
                             ("ndcube_3d_ln_lt_l", np.s_[0, 0, ...]),
                         ],
                         indirect=("ndc",))
def test_axis_world_coords_sliced_all_3d(ndc, item):
    coords = ndc[item].axis_world_coords_values()
    assert u.allclose(coords, [1.02e-09, 1.04e-09, 1.06e-09, 1.08e-09] * u.m)

    coords = ndc[item].axis_world_coords()
    assert u.allclose(coords, [1.02e-09, 1.04e-09, 1.06e-09, 1.08e-09] * u.m)


@pytest.mark.parametrize(("ndc", "item"),
                         [
                             ("ndcube_4d_ln_lt_l_t", np.s_[0, 0, :, 0]),
                             ("ndcube_4d_ln_lt_l_t", np.s_[0, 0, ..., 0]),
                         ],
                         indirect=("ndc",))
def test_axis_world_coords_sliced_all_4d(ndc, item):
    coords = ndc[item].axis_world_coords_values()

    expected = [2.0e-11, 4.0e-11, 6.0e-11, 8.0e-11, 1.0e-10,
                1.2e-10, 1.4e-10, 1.6e-10, 1.8e-10, 2.0e-10] * u.m

    assert u.allclose(coords, expected)


def test_axis_world_coords_all_4d_split(ndcube_4d_ln_l_t_lt):
    coords = ndcube_4d_ln_l_t_lt.axis_world_coords()
    assert len(coords) == 3
    assert isinstance(coords[0], SkyCoord)
    assert coords[0].shape == (5, 8)

    assert isinstance(coords[1], Time)
    assert coords[1].shape == (12,)

    assert isinstance(coords[2], u.Quantity)
    assert u.allclose(coords[2], [2.0e-11, 4.0e-11, 6.0e-11, 8.0e-11, 1.0e-10,
                                  1.2e-10, 1.4e-10, 1.6e-10, 1.8e-10, 2.0e-10] * u.m)


@pytest.mark.parametrize('wapt', [
    ('custom:pos.helioprojective.lon', 'custom:pos.helioprojective.lat', 'em.wl'),
    ('custom:pos.helioprojective.lat', 'em.wl'),
    (0, 1),
    (0, 1, 3)
])
def test_axis_world_coords_all_4d_split_sub(ndcube_4d_ln_l_t_lt, wapt):
    coords = ndcube_4d_ln_l_t_lt.axis_world_coords(*wapt)
    assert len(coords) == 2

    assert isinstance(coords[0], SkyCoord)
    assert coords[0].shape == (5, 8)

    assert isinstance(coords[1], u.Quantity)
    assert u.allclose(coords[1], [2.0e-11, 4.0e-11, 6.0e-11, 8.0e-11, 1.0e-10,
                                  1.2e-10, 1.4e-10, 1.6e-10, 1.8e-10, 2.0e-10] * u.m)


def test_axis_world_coords_all(ndcube_3d_ln_lt_l):
    coords = ndcube_3d_ln_lt_l.axis_world_coords()
    assert len(coords) == 2
    assert isinstance(coords[0], u.Quantity)
    assert u.allclose(coords[0], [1.02e-09, 1.04e-09, 1.06e-09, 1.08e-09] * u.m)

    assert isinstance(coords[1], SkyCoord)

    assert u.allclose(coords[1].Tx, [[9.99999999, 9.99999999, 9.99999999],
                                     [19.99999994, 19.99999994, 19.99999994]] * u.arcsec)
    assert u.allclose(coords[1].Ty, [[-19.99999991, -14.99999996, -9.99999998],
                                     [-19.99999984, -14.9999999, -9.99999995]] * u.arcsec)


def test_axis_world_coords_wave(ndcube_3d_ln_lt_l):
    coords = ndcube_3d_ln_lt_l.axis_world_coords('em.wl')
    assert len(coords) == 1
    assert isinstance(coords[0], u.Quantity)
    assert u.allclose(coords[0], [1.02e-09, 1.04e-09, 1.06e-09, 1.08e-09] * u.m)


@pytest.mark.parametrize('wapt', ['custom:pos.helioprojective.lon',
                                  'custom:pos.helioprojective.lat'])
def test_axis_world_coords_sky(ndcube_3d_ln_lt_l, wapt):
    coords = ndcube_3d_ln_lt_l.axis_world_coords(wapt)
    assert len(coords) == 1

    assert isinstance(coords[0], SkyCoord)

    assert u.allclose(coords[0].Tx, [[9.99999999, 9.99999999, 9.99999999],
                                     [19.99999994, 19.99999994, 19.99999994]] * u.arcsec)
    assert u.allclose(coords[0].Ty, [[-19.99999991, -14.99999996, -9.99999998],
                                     [-19.99999984, -14.9999999, -9.99999995]] * u.arcsec)


def test_axes_world_coords_sky_only(ndcube_2d_ln_lt):
    coords = ndcube_2d_ln_lt.axis_world_coords()

    assert len(coords) == 1
    assert isinstance(coords[0], SkyCoord)
    assert u.allclose(coords[0].Tx[:, 0], [-16, -12, -8, -4, 0, 4, 8,
                                           12, 16, 20] * u.arcsec, atol=1e-5 * u.arcsec)
    assert u.allclose(coords[0].Ty[0, :], [-8, -6, -4, -2, 0, 2, 4, 6, 8, 10,
                                           12, 14] * u.arcsec, atol=1e-5 * u.arcsec)


def test_axis_world_coords_values_all(ndcube_3d_ln_lt_l):
    coords = ndcube_3d_ln_lt_l.axis_world_coords_values()
    assert len(coords) == 3
    assert all(isinstance(c, u.Quantity) for c in coords)

    assert u.allclose(coords[0], [[0.00277778, 0.00277778, 0.00277778],
                                  [0.00555556, 0.00555556, 0.00555556]] * u.deg)
    assert u.allclose(coords[1], [[-0.00555556, -0.00416667, -0.00277778],
                                  [-0.00555556, -0.00416667, -0.00277778]] * u.deg)
    assert u.allclose(coords[2], [1.02e-09, 1.04e-09, 1.06e-09, 1.08e-09] * u.m)


def test_axis_world_coords_values_wave(ndcube_3d_ln_lt_l):
    coords = ndcube_3d_ln_lt_l.axis_world_coords_values('em.wl')
    assert len(coords) == 1
    assert isinstance(coords[0], u.Quantity)
    assert u.allclose(coords[0], [1.02e-09, 1.04e-09, 1.06e-09, 1.08e-09] * u.m)


def test_axis_world_coords_values_lon(ndcube_3d_ln_lt_l):
    coords = ndcube_3d_ln_lt_l.axis_world_coords_values('custom:pos.helioprojective.lon')
    assert len(coords) == 1
    assert all(isinstance(c, u.Quantity) for c in coords)

    assert u.allclose(coords[0], [[0.00277778, 0.00277778, 0.00277778],
                                  [0.00555556, 0.00555556, 0.00555556]] * u.deg)


def test_axis_world_coords_values_lat(ndcube_3d_ln_lt_l):
    coords = ndcube_3d_ln_lt_l.axis_world_coords_values('custom:pos.helioprojective.lat')
    assert len(coords) == 1
    assert all(isinstance(c, u.Quantity) for c in coords)
    assert u.allclose(coords[0], [[-0.00555556, -0.00416667, -0.00277778],
                                  [-0.00555556, -0.00416667, -0.00277778]] * u.deg)


def test_array_axis_physical_types(ndcube_3d_ln_lt_l):
    expected = [
        ('custom:pos.helioprojective.lon', 'custom:pos.helioprojective.lat', 'custom:PIXEL'),
        ('custom:pos.helioprojective.lon', 'custom:pos.helioprojective.lat', 'custom:PIXEL'),
        ('em.wl', 'custom:PIXEL')]
    output = ndcube_3d_ln_lt_l.array_axis_physical_types
    for i in range(len(expected)):
        assert all(physical_type in expected[i] for physical_type in output[i])


def test_crop(ndcube_4d_ln_lt_l_t):
    cube = ndcube_4d_ln_lt_l_t
    intervals = cube.wcs.array_index_to_world([1, 2], [0, 1], [0, 1], [0, 2])
    lower_corner = [coord[0] for coord in intervals]
    upper_corner = [coord[-1] for coord in intervals]
    expected = cube[1:3, 0:2, 0:2, 0:3]
    output = cube.crop(lower_corner, upper_corner)
    helpers.assert_cubes_equal(output, expected)


def test_crop_tuple_non_tuple_input(ndcube_2d_ln_lt):
    cube = ndcube_2d_ln_lt
    frame = astropy.wcs.utils.wcs_to_celestial_frame(cube.wcs)
    lower_corner = SkyCoord(Tx=359.99667, Ty=-0.0011111111, unit="deg", frame=frame)
    upper_corner = SkyCoord(Tx=0.0044444444, Ty=0.0011111111, unit="deg", frame=frame)
    cropped_by_tuples = cube.crop((lower_corner,), (upper_corner,))
    cropped_by_coords = cube.crop(lower_corner, upper_corner)
    helpers.assert_cubes_equal(cropped_by_tuples, cropped_by_coords)


def test_crop_with_nones(ndcube_4d_ln_lt_l_t):
    cube = ndcube_4d_ln_lt_l_t
    lower_corner = [None] * 3
    upper_corner = [None] * 3
    interval0 = cube.wcs.array_index_to_world([1, 2], [0, 1], [0, 1], [0, 2])[0]
    lower_corner[0] = interval0[0]
    upper_corner[0] = interval0[-1]
    expected = cube[:, :, :, 0:3]
    output = cube.crop(lower_corner, upper_corner)
    helpers.assert_cubes_equal(output, expected)


def test_crop_1d_independent(ndcube_4d_ln_lt_l_t):
    cube_1d = ndcube_4d_ln_lt_l_t[0, 0, :, 0]
    wl_range = SpectralCoord([3e-11, 4.5e-11], unit=u.m)
    expected = cube_1d[0:2]
    output = cube_1d.crop([wl_range[0]], [wl_range[-1]])
    helpers.assert_cubes_equal(output, expected)


def test_crop_1d_dependent(ndcube_4d_ln_lt_l_t):
    cube_1d = ndcube_4d_ln_lt_l_t[0, :, 0, 0]
    sky_range = cube_1d.wcs.array_index_to_world([0, 1])
    expected = cube_1d[0:2]
    output = cube_1d.crop([sky_range[0]], [sky_range[-1]])
    helpers.assert_cubes_equal(output, expected)


def test_crop_reduces_dimensionality(ndcube_4d_ln_lt_l_t):
    cube = ndcube_4d_ln_lt_l_t
    point = (None, SpectralCoord([3e-11], unit=u.m), None)
    expected = cube[:, :, 0, :]
    output = cube.crop(point)
    helpers.assert_cubes_equal(output, expected)


def test_crop_keepdims(ndcube_4d_ln_lt_l_t):
    cube = ndcube_4d_ln_lt_l_t
    point = (None, SpectralCoord([3e-11], unit=u.m), None)
    output = cube.crop(point, keepdims=True)
    expected = cube[:, :, 0:1, :]
    assert output.shape == (5, 8, 1, 12)
    helpers.assert_cubes_equal(output, expected)


def test_crop_scalar_valuerror(ndcube_2d_ln_lt):
    cube = ndcube_2d_ln_lt
    frame = astropy.wcs.utils.wcs_to_celestial_frame(cube.wcs)
    point = SkyCoord(Tx=359.99667, Ty=-0.0011111111, unit="deg", frame=frame)
    with pytest.raises(ValueError, match=r'Input points causes cube to be cropped to a single pix'):
        cube.crop(point)


def test_crop_missing_dimensions(ndcube_4d_ln_lt_l_t):
    """Test bbox coordinates not being the same length as cube WCS"""
    cube = ndcube_4d_ln_lt_l_t
    interval0 = cube.wcs.array_index_to_world([1, 2], [0, 1], [0, 1], [0, 2])[0]
    lower_corner = [interval0[0], None]
    upper_corner = [interval0[-1], None]
    with pytest.raises(ValueError, match=r'2 components in point 0 do not match WCS with 3'):
        cube.crop(lower_corner, upper_corner)


def test_crop_mismatch_class(ndcube_4d_ln_lt_l_t):
    """Test bbox coordinates not being the same length as cube WCS"""
    cube = ndcube_4d_ln_lt_l_t
    intervals = cube.wcs.array_index_to_world([1, 2], [0, 1], [0, 1], [0, 2])
    intervals[0] = SpectralCoord([3e-11, 4.5e-11], unit=u.m)
    lower_corner = [coord[0] for coord in intervals]
    upper_corner = [coord[-1] for coord in intervals]
    with pytest.raises(TypeError, match=r"<class .*.SpectralCoord'> of component 0 in point 0 is "
                                        r"incompatible with WCS component time"):
        cube.crop(lower_corner, upper_corner)


def test_crop_by_values(ndcube_4d_ln_lt_l_t):
    cube = ndcube_4d_ln_lt_l_t
    intervals = cube.wcs.array_index_to_world_values([1, 2], [0, 1], [0, 1], [0, 2])
    units = [u.min, u.m, u.deg, u.deg]
    lower_corner = [coord[0] * unit for coord, unit in zip(intervals, units)]
    upper_corner = [coord[-1] * unit for coord, unit in zip(intervals, units)]
    # Ensure some quantities are in units different from each other
    # and those stored in the WCS.
    lower_corner[0] = lower_corner[0].to(units[0])
    lower_corner[-1] = lower_corner[-1].to(units[-1])
    upper_corner[-1] = upper_corner[-1].to(units[-1])
    expected = cube[1:3, 0:2, 0:2, 0:3]
    output = cube.crop_by_values(lower_corner, upper_corner)
    helpers.assert_cubes_equal(output, expected)


def test_crop_by_values_keepdims(ndcube_4d_ln_lt_l_t):
    cube = ndcube_4d_ln_lt_l_t
    intervals = list(cube.wcs.array_index_to_world_values([1, 2], [0], [0, 1], [0, 2]))
    units = [u.min, u.m, u.deg, u.deg]
    lower_corner = [coord[0] * unit for coord, unit in zip(intervals, units)]
    upper_corner = [coord[-1] * unit for coord, unit in zip(intervals, units)]
    expected = cube[1:3, 0:1, 0:2, 0:3]
    output = cube.crop_by_values(lower_corner, upper_corner, keepdims=True)
    assert output.shape == (2, 1, 2, 3)
    helpers.assert_cubes_equal(output, expected)


def test_crop_by_values_with_units(ndcube_4d_ln_lt_l_t):
    intervals = ndcube_4d_ln_lt_l_t.wcs.array_index_to_world_values([1, 2], [0, 1], [0, 1], [0, 2])
    units = [u.min, u.m, u.deg, u.deg]
    lower_corner = [coord[0] for coord in intervals]
    upper_corner = [coord[-1] for coord in intervals]
    lower_corner[0] *= u.min
    upper_corner[0] *= u.min
    lower_corner[1] *= u.m
    upper_corner[1] *= u.m
    lower_corner[2] *= u.deg
    units[0] = None
    expected = ndcube_4d_ln_lt_l_t[1:3, 0:2, 0:2, 0:3]
    output = ndcube_4d_ln_lt_l_t.crop_by_values(lower_corner, upper_corner, units=units)
    helpers.assert_cubes_equal(output, expected)


def test_crop_by_values_with_equivalent_units(ndcube_2d_ln_lt):
    # test cropping when passed units that are not identical to the cube wcs.world_axis_units
    intervals = ndcube_2d_ln_lt.wcs.array_index_to_world_values([0, 3], [1, 6])
    lower_corner = [(coord[0]*u.deg).to(u.arcsec) for coord in intervals]
    upper_corner = [(coord[-1]*u.deg).to(u.arcsec) for coord in intervals]
    expected = ndcube_2d_ln_lt[0:4, 1:7]
    output = ndcube_2d_ln_lt.crop_by_values(lower_corner, upper_corner)
    helpers.assert_cubes_equal(output, expected)


def test_crop_by_values_with_nones(ndcube_4d_ln_lt_l_t):
    cube = ndcube_4d_ln_lt_l_t
    lower_corner = [None] * 4
    lower_corner[0] = 0.5 * u.min
    upper_corner = [None] * 4
    upper_corner[0] = 1.1 * u.min
    expected = cube[:, :, :, 0:3]
    output = cube.crop_by_values(lower_corner, upper_corner)
    helpers.assert_cubes_equal(output, expected)


def test_crop_by_values_all_nones(ndcube_4d_ln_lt_l_t):
    cube = ndcube_4d_ln_lt_l_t
    lower_corner = [None] * 4
    upper_corner = [None] * 4
    output = cube.crop_by_values(lower_corner, upper_corner)
    helpers.assert_cubes_equal(output, cube)


def test_crop_by_values_valueerror1(ndcube_4d_ln_lt_l_t):
    """Test units not being the same length as the inputs"""
    lower_corner = [None] * 4
    lower_corner[0] = 0.5
    upper_corner = [None] * 4
    upper_corner[0] = 1.1
    with pytest.raises(ValueError, match=r'Units must be None or have same length 4 as corner inp'):
        ndcube_4d_ln_lt_l_t.crop_by_values(lower_corner, upper_corner, units=["m"])


def test_crop_by_values_valueerror2(ndcube_4d_ln_lt_l_t):
    """Test upper and lower coordinates not being the same length"""
    with pytest.raises(ValueError, match=r'All points must have same number of coordinate objects'):
        ndcube_4d_ln_lt_l_t.crop_by_values([0], [1, None])


def test_crop_by_values_missing_dimensions(ndcube_4d_ln_lt_l_t):
    """Test bbox coordinates not being the same length as cube WCS"""
    with pytest.raises(ValueError, match=r'3 dimensions in point 0 do not match WCS with 4'):
        ndcube_4d_ln_lt_l_t.crop_by_values([0, None, None], [1, None, None])


def test_crop_by_values_with_wrong_units(ndcube_4d_ln_lt_l_t):
    intervals = ndcube_4d_ln_lt_l_t.wcs.array_index_to_world_values([1, 2], [0, 1], [0, 1], [0, 2])
    units = [None, u.m, u.km, u.km]
    lower_corner = [coord[0] for coord in intervals]
    upper_corner = [coord[-1] for coord in intervals]
    lower_corner[0] *= u.min
    upper_corner[0] *= u.min
    lower_corner[1] *= u.m
    upper_corner[1] *= u.m
    lower_corner[2] *= u.km
    with pytest.raises(UnitsError, match=r"Unit 'km' of coordinate object 2 in point 0 is "
                                         r"incompatible with WCS unit 'deg'"):
        ndcube_4d_ln_lt_l_t.crop_by_values(lower_corner, upper_corner, units=units)


def test_crop_by_values_1d_dependent(ndcube_4d_ln_lt_l_t):
    cube_1d = ndcube_4d_ln_lt_l_t[0, :, 0, 0]
    lat_range, lon_range = cube_1d.wcs.low_level_wcs.array_index_to_world_values([0, 1])
    lower_corner = [lat_range[0] * u.deg, lon_range[0] * u.deg]
    upper_corner = [lat_range[-1] * u.deg, lon_range[-1] * u.deg]
    expected = cube_1d[0:2]
    output = cube_1d.crop_by_values(lower_corner, upper_corner)
    helpers.assert_cubes_equal(output, expected)


def test_crop_by_extra_coords(ndcube_3d_ln_lt_l_ec_time):
    cube = ndcube_3d_ln_lt_l_ec_time
    lower_corner = (Time("2000-01-01T15:00:00", scale="utc", format="fits"), None)
    upper_corner = (Time("2000-01-01T20:00:00", scale="utc", format="fits"), None)
    output = cube.crop(lower_corner, upper_corner, wcs=cube.extra_coords)
    expected = cube[0]
    helpers.assert_cubes_equal(output, expected)


def test_crop_by_extra_coords_values(ndcube_3d_ln_lt_l_ec_time):
    cube = ndcube_3d_ln_lt_l_ec_time
    lower_corner = (3 * 60 * 60 * u.s, 0 * u.pix)
    upper_corner = (8 * 60 * 60 * u.s, 2 * u.pix)
    output = cube.crop_by_values(lower_corner, upper_corner, wcs=cube.extra_coords)
    expected = cube[0]
    helpers.assert_cubes_equal(output, expected)


def test_crop_by_extra_coords_all_axes_with_coord(ndcube_3d_ln_lt_l_ec_all_axes):
    cube = ndcube_3d_ln_lt_l_ec_all_axes
    interval0 = Time(["2000-01-01T15:00:00", "2000-01-01T20:00:00"], scale="utc", format="fits")
    interval1 = [0, 1] * u.pix
    interval2 = [1, 3] * u.m
    lower_corner = (interval0[0], interval1[0], interval2[0])
    upper_corner = (interval0[1], interval1[1], interval2[1])
    output = cube.crop(lower_corner, upper_corner, wcs=cube.extra_coords)
    expected = cube[0, 0:2, 1:4]
    helpers.assert_cubes_equal(output, expected)


def test_crop_by_extra_coords_values_all_axes_with_coord(ndcube_3d_ln_lt_l_ec_all_axes):
    cube = ndcube_3d_ln_lt_l_ec_all_axes
    interval0 = [3 * 60 * 60, 8 * 60 * 60] * u.s
    interval1 = [0, 1] * u.pix
    interval2 = [1, 3] * u.m
    lower_corner = (interval0[0], interval1[0], interval2[0])
    upper_corner = (interval0[1], interval1[1], interval2[1])
    output = cube.crop_by_values(lower_corner, upper_corner, wcs=cube.extra_coords)
    expected = cube[0, 0:2, 1:4]
    helpers.assert_cubes_equal(output, expected)


def test_crop_by_extra_coords_shared_axis(ndcube_3d_ln_lt_l_ec_sharing_axis):
    cube = ndcube_3d_ln_lt_l_ec_sharing_axis
    lower_corner = (1 * u.m, 1 * u.keV)
    upper_corner = (2 * u.m, 2 * u.keV)
    output = cube.crop(lower_corner, upper_corner, wcs=cube.extra_coords)
    expected = cube[:, 1:3]
    helpers.assert_cubes_equal(output, expected)


def test_crop_by_extra_coords_values_shared_axis(ndcube_3d_ln_lt_l_ec_sharing_axis):
    cube = ndcube_3d_ln_lt_l_ec_sharing_axis
    lower_corner = (1 * u.m, 1 * u.keV)
    upper_corner = (2 * u.m, 2 * u.keV)
    output = cube.crop_by_values(lower_corner, upper_corner, wcs=cube.extra_coords)
    expected = cube[:, 1:3]
    helpers.assert_cubes_equal(output, expected)


def test_crop_rotated_celestial(ndcube_4d_ln_lt_l_t):
    # This is a regression test for a highly rotated image where all 4 corners
    # of the spatial ROI have to be used.

    header = dedent("""\
        WCSAXES =                    2 / Number of coordinate axes
        CRPIX1  =          2053.459961 / Pixel coordinate of reference point
        CRPIX2  =          2047.880005 / Pixel coordinate of reference point
        PC1_1   =     0.70734471922412 / Coordinate transformation matrix element
        PC1_2   =     0.70686876305701 / Coordinate transformation matrix element
        PC2_1   =    -0.70686876305701 / Coordinate transformation matrix element
        PC2_2   =     0.70734471922412 / Coordinate transformation matrix element
        CDELT1  =  0.00016652472222222 / [deg] Coordinate increment at reference point
        CDELT2  =  0.00016652472222222 / [deg] Coordinate increment at reference point
        CUNIT1  = 'deg'                / Units of coordinate increment and value
        CUNIT2  = 'deg'                / Units of coordinate increment and value
        CTYPE1  = 'HPLN-TAN'           / Coordinate type codegnomonic projection
        CTYPE2  = 'HPLT-TAN'           / Coordinate type codegnomonic projection
        CRVAL1  =                  0.0 / [deg] Coordinate value at reference point
        CRVAL2  =                  0.0 / [deg] Coordinate value at reference point
        LONPOLE =                180.0 / [deg] Native longitude of celestial pole
        LATPOLE =                  0.0 / [deg] Native latitude of celestial pole
        MJDREF  =                  0.0 / [d] MJD of fiducial time
        DATE-OBS= '2014-04-09T06:00:12.970' / ISO-8601 time of observation
        MJD-OBS =      56756.250150116 / [d] MJD of observation
        RSUN_REF=          696000000.0 / [m] Solar radius
        DSUN_OBS=      149860273889.04 / [m] Distance from centre of Sun to observer
        HGLN_OBS=  -0.0058904803279347 / [deg] Stonyhurst heliographic lng of observer
        HGLT_OBS=     -6.0489216362492 / [deg] Heliographic latitude of observer
        """)
    wcs = WCS(fits.Header.fromstring(header, sep="\n"))
    data = np.zeros((4096, 4096))

    cube = NDCube(data, wcs=wcs)

    bottom_left = SkyCoord(-100, -100, unit=u.arcsec, frame=wcs_to_celestial_frame(wcs))
    bottom_right = SkyCoord(600, -100, unit=u.arcsec, frame=wcs_to_celestial_frame(wcs))
    top_left = SkyCoord(-100, 600, unit=u.arcsec, frame=wcs_to_celestial_frame(wcs))
    top_right = SkyCoord(600, 600, unit=u.arcsec, frame=wcs_to_celestial_frame(wcs))

    small = cube.crop(bottom_left, bottom_right, top_left, top_right)

    assert small.data.shape == (1652, 1652)


def test_initialize_from_ndcube(ndcube_3d_l_ln_lt_ectime):
    cube = ndcube_3d_l_ln_lt_ectime
    cube.global_coords.add('distance', 'pos.distance', 1 * u.m)
    cube2 = NDCube(cube)

    assert cube.global_coords is cube2.global_coords
    assert cube.extra_coords is cube2.extra_coords

    cube3 = NDCube(cube, copy=True)
    ec = cube.extra_coords
    ec3 = cube3.extra_coords

    assert cube.global_coords == cube3.global_coords
    assert cube.global_coords is not cube3.global_coords
    assert ec.keys() == ec3.keys()
    assert ec.mapping == ec3.mapping
    assert np.allclose(ec.wcs.pixel_to_world_values(1), ec3.wcs.pixel_to_world_values(1))
    assert ec is not ec3


def test_reproject_interpolation(ndcube_4d_ln_l_t_lt, wcs_4d_lt_t_l_ln):
    target_wcs_header = wcs_4d_lt_t_l_ln.low_level_wcs.to_header()
    target_wcs_header['CDELT3'] = 0.1   # original value = 0.2
    target_wcs = astropy.wcs.WCS(header=target_wcs_header)
    shape_out = (5, 20, 12, 8)

    resampled_cube = ndcube_4d_ln_l_t_lt.reproject_to(target_wcs, shape_out=shape_out)

    assert ndcube_4d_ln_l_t_lt.data.shape == (5, 10, 12, 8)
    assert resampled_cube.data.shape == (5, 20, 12, 8)


def test_reproject_invalid_wcs(ndcube_4d_ln_l_t_lt, wcs_3d_lt_ln_l):
    shape_out = (5, 20, 12, 8)

    with pytest.raises(Exception):
        _ = ndcube_4d_ln_l_t_lt.reproject_to(wcs_3d_lt_ln_l, shape_out=shape_out)


def test_reproject_with_header(ndcube_4d_ln_l_t_lt, wcs_4d_lt_t_l_ln):
    target_wcs_header = wcs_4d_lt_t_l_ln.low_level_wcs.to_header()
    shape_out = (5, 20, 12, 8)

    _ = ndcube_4d_ln_l_t_lt.reproject_to(target_wcs_header, shape_out=shape_out)


def test_reproject_return_footprint(ndcube_4d_ln_l_t_lt, wcs_4d_lt_t_l_ln):
    target_wcs_header = wcs_4d_lt_t_l_ln.low_level_wcs.to_header()
    target_wcs_header['CDELT3'] = 0.1   # original value = 0.2
    target_wcs = astropy.wcs.WCS(header=target_wcs_header)
    shape_out = (5, 20, 12, 8)

    resampled_cube, footprint = ndcube_4d_ln_l_t_lt.reproject_to(target_wcs, shape_out=shape_out,
                                                                 return_footprint=True)

    assert ndcube_4d_ln_l_t_lt.data.shape == (5, 10, 12, 8)
    assert resampled_cube.data.shape == (5, 20, 12, 8)
    assert footprint.shape == (5, 20, 12, 8)


def test_reproject_shape_out(ndcube_4d_ln_l_t_lt, wcs_4d_lt_t_l_ln):
    # should raise an exception when neither shape_out is specified nor
    # target_wcs has the pixel_shape or array_shape attribute
    wcs_4d_lt_t_l_ln.pixel_shape = None
    with pytest.raises(Exception):
        _ = ndcube_4d_ln_l_t_lt.reproject_to(wcs_4d_lt_t_l_ln)

    # should not raise an exception when shape_out is specified
    shape = (5, 10, 12, 8)
    _ = ndcube_4d_ln_l_t_lt.reproject_to(wcs_4d_lt_t_l_ln, shape_out=shape)

    # should not raise an exception when target_wcs has pixel_shape or array_shape attribute
    wcs_4d_lt_t_l_ln.array_shape = shape
    _ = ndcube_4d_ln_l_t_lt.reproject_to(wcs_4d_lt_t_l_ln, shape_out=shape)


def test_wcs_type_after_init(ndcube_3d_ln_lt_l, wcs_3d_l_lt_ln):
    # Generate a low level WCS
    slices = np.s_[:, :, 0]
    low_level_wcs = SlicedLowLevelWCS(wcs_3d_l_lt_ln, slices)
    # Generate an NDCube using the low level WCS
    cube = NDCube(ndcube_3d_ln_lt_l.data[slices], low_level_wcs)
    # Check the WCS has been converted to high level but NDCube init.
    assert isinstance(cube.wcs, BaseHighLevelWCS)


def test_rebin(ndcube_3d_l_ln_lt_ectime):
    cube = ndcube_3d_l_ln_lt_ectime[:, 1:]
    bin_shape = (10, 2, 1)
    with pytest.warns(NDCubeUserWarning, match="The uncertainty on this NDCube has no known way to propagate forward"):
        output = cube.rebin(bin_shape, operation=np.sum, propagate_uncertainties=True)
    output_sc, output_spec = output.axis_world_coords(wcs=output.wcs)
    output_time, = output.axis_world_coords(wcs=output.extra_coords)

    # Build expected cube contents.
    expected_data = np.array([[3840, 3860, 3880, 3900, 3920, 3940, 3960, 3980],
                              [4160, 4180, 4200, 4220, 4240, 4260, 4280, 4300]])
    expected_mask = np.zeros(expected_data.shape, dtype=bool)
    expected_uncertainty = None
    expected_unit = cube.unit
    expected_meta = cube.meta
    expected_Tx = np.array([[9.99999999, 19.99999994, 29.99999979, 39.9999995,
                             49.99999902, 59.99999831, 69.99999731, 79.99999599],
                            [9.99999999, 19.99999994, 29.99999979, 39.9999995,
                             49.99999902, 59.99999831, 69.99999731, 79.99999599]]) * u.arcsec
    expected_Ty = np.array([[-14.99999996, -14.9999999, -14.99999981, -14.99999969,
                             -14.99999953, -14.99999934, -14.99999911, -14.99999885],
                            [-4.99999999, -4.99999998, -4.99999995, -4.9999999,
                             -4.99999985, -4.99999979, -4.99999971, -4.99999962]]) * u.arcsec
    expected_spec = SpectralCoord([1.02e-09], unit=u.m)
    expected_time = Time([51544.00104167, 51544.00243056], format="mjd", scale="utc")
    expected_time.format = "fits"

    # Confirm output is as expected.
    assert np.all(output.shape == np.array([1, 2, 8]))
    assert np.all(output.data == expected_data)
    assert np.all(output.mask == expected_mask)
    assert output.uncertainty == expected_uncertainty
    assert output.unit == expected_unit
    assert output.meta == expected_meta
    assert u.allclose(output_sc.Tx, expected_Tx)
    assert u.allclose(output_sc.Ty, expected_Ty)
    assert u.allclose(output_spec, expected_spec)
    assert output_time.scale == expected_time.scale
    assert output_time.format == expected_time.format
    assert np.allclose(output_time.mjd, expected_time.mjd)


def test_rebin_dask(ndcube_2d_dask):
    # Execute rebin.
    cube = ndcube_2d_dask
    bin_shape = (4, 2)
    output = cube.rebin(bin_shape, propagate_uncertainties=True)
    dask_type = dask.array.core.Array
    assert isinstance(output.data, dask_type)
    assert isinstance(output.uncertainty.array, dask_type)
    assert isinstance(output.mask, dask_type)


def test_rebin_bin_shape_quantity(ndcube_3d_l_ln_lt_ectime):
    # Confirm rebin's bin_shape argument handles being a astropy unit
    cube = ndcube_3d_l_ln_lt_ectime[:, 1:]
    cube._extra_coords = ExtraCoords(cube)
    bin_shape = (10, 2, 1) * u.pix
    output = cube.rebin(bin_shape)
    np.testing.assert_allclose(output.shape, cube.shape / bin_shape.to_value())
    with pytest.raises(u.UnitConversionError, match=re.escape("'m' (length) and 'pix' are not convertible")):
        cube.rebin((10, 2, 1) * u.m)


def test_rebin_no_ec(ndcube_3d_l_ln_lt_ectime):
    # Confirm rebin does not try to handle extra coords when there aren't any.
    cube = ndcube_3d_l_ln_lt_ectime[:, 1:]
    cube._extra_coords = ExtraCoords(cube)
    bin_shape = (10, 2, 1)
    with pytest.warns(NDCubeUserWarning, match="The uncertainty on this NDCube has no known way to propagate forward"):
        output = cube.rebin(bin_shape, operation=np.mean, propagate_uncertainties=True)
    assert output.extra_coords.is_empty


def test_rebin_uncerts(ndcube_2d_ln_lt_uncert):
    cube = ndcube_2d_ln_lt_uncert
    bin_shape = (2, 4)
    output = cube.rebin(bin_shape, operation=np.mean, propagate_uncertainties=True)
    output_uncert = output.uncertainty.array
    expected_uncert = (np.array([[2.73495887,  3.68239053,  4.7116876],
                                 [9.07524104, 10.1882285, 11.30486621],
                                 [15.79240324, 16.91744662, 18.0432813],
                                 [22.55216176, 23.68037162, 24.80886938],
                                 [29.32507459, 30.45455631, 31.58417325]])
                       / np.array(bin_shape).prod())
    assert np.allclose(output_uncert, expected_uncert)


def test_rebin_some_masked_uncerts(ndcube_2d_ln_lt_mask_uncert):
    cube = ndcube_2d_ln_lt_mask_uncert
    bin_shape = (2, 4)
    expected_data = np.array([[7.5,  11.5,  15.5],
                              [31.5,  35.5,  39.5],
                              [55.5,  59.5,  63.5],
                              [79.5,  83.5,  87.5],
                              [103.5, 107.5, 111.5]])
    expected_uncert = np.array([[0.34186986, 0.46029882, 0.58896095],
                                [1.13440513, 1.27352856, 1.41310828],
                                [1.9740504, 2.11468083, 2.25541016],
                                [2.81902022, 2.96004645, 3.10110867],
                                [3.66563432, 3.80681954, 3.94802166]])
    expected_mask = np.zeros((5, 3), dtype=bool)
    expected_mask[:3, 0] = True
    # Execute function and assert result is as expected.
    output = cube.rebin(bin_shape, operation=np.mean, operation_ignores_mask=True,
                        handle_mask=np.any, propagate_uncertainties=True)
    assert np.allclose(output.data, expected_data)
    assert np.allclose(output.uncertainty.array[np.logical_not(expected_mask)],
                       expected_uncert[np.logical_not(expected_mask)])
    assert (output.mask == expected_mask).all()


def test_rebin_some_masked_uncerts_exclude_masked_values(ndcube_2d_ln_lt_mask_uncert):
    cube = ndcube_2d_ln_lt_mask_uncert
    bin_shape = (2, 4)
    expected_data = np.array([[6.71428571,  11.5,  15.5],
                              [31.5,  35.5,  39.5],
                              [0.,  59.5,  63.5],
                              [79.5,  83.5,  87.5],
                              [103.5, 107.5, 111.5]])
    expected_uncert = np.array([[0.34374884, 0.46029882, 0.58896095],
                                [1.30586285, 1.27352856, 1.41310828],
                                [0., 2.11468083, 2.25541016],
                                [2.81902022, 2.96004645, 3.10110867],
                                [3.66563432, 3.80681954, 3.94802166]])
    expected_mask = np.zeros((5, 3), dtype=bool)
    expected_mask[2, 0] = True
    # Execute function and assert result is as expected.
    output = cube.rebin(bin_shape, operation=np.mean, operation_ignores_mask=False,
                        handle_mask=np.all, propagate_uncertainties=True)
    assert np.allclose(output.data, expected_data)
    assert np.allclose(output.uncertainty.array[np.logical_not(expected_mask)],
                       expected_uncert[np.logical_not(expected_mask)])
    assert (output.mask == expected_mask).all()


def test_rebin_errors(ndcube_3d_l_ln_lt_ectime):
    cube = ndcube_3d_l_ln_lt_ectime
    # Wrong number of axes in bin_shape)
    with pytest.raises(ValueError):
        cube.rebin((2,))

    # bin_shape not integer multiple of data shape.
    with pytest.raises(ValueError):
        cube.rebin((9, 2, 1))


def test_rebin_no_propagate(ndcube_2d_ln_lt_mask_uncert):
    # Execute rebin.
    cube = ndcube_2d_ln_lt_mask_uncert
    bin_shape = (2, 4)

    cube._mask[:] = True
    with pytest.warns(NDCubeUserWarning, match="Uncertainties cannot be propagated as all values are masked and operation_ignores_mask is False."):
        output = cube.rebin(bin_shape, operation=np.sum, propagate_uncertainties=True,
                            operation_ignores_mask=False)
    assert output.uncertainty is None

    cube._mask = True
    with pytest.warns(NDCubeUserWarning, match="Uncertainties cannot be propagated as all values are masked and operation_ignores_mask is False."):
        output = cube.rebin(bin_shape, operation=np.sum, propagate_uncertainties=True,
                            operation_ignores_mask=False)
    assert output.uncertainty is None

    cube._mask = False
    cube._uncertainty = UnknownUncertainty(cube.data * 0.1)
    with pytest.warns(NDCubeUserWarning, match="The uncertainty on this NDCube has no known way to propagate forward"):
        output = cube.rebin(bin_shape, operation=np.sum, propagate_uncertainties=True)
    assert output.uncertainty is None


def test_rebin_specutils():
    # Tests for https://github.com/sunpy/ndcube/issues/717
    y = np.arange(4000)*u.ct
    x = np.arange(200, 4200)*u.nm
    spec = Spectrum1D(flux=y, spectral_axis=x, bin_specification='centers', mask=x > 2000*u.nm)
    output = spec.rebin((10,), operation=np.sum, operation_ignores_mask=False)
    assert output.shape == (400,)


def test_reproject_adaptive(ndcube_2d_ln_lt, wcs_2d_lt_ln):
    shape_out = (10, 12)
    resampled_cube = ndcube_2d_ln_lt.reproject_to(wcs_2d_lt_ln, algorithm='adaptive',
                                                  shape_out=shape_out)

    assert ndcube_2d_ln_lt.data.shape == (10, 12)
    assert resampled_cube.data.shape == (10, 12)


def test_reproject_exact(ndcube_2d_ln_lt, wcs_2d_lt_ln):
    shape_out = (10, 12)
    resampled_cube = ndcube_2d_ln_lt.reproject_to(wcs_2d_lt_ln, algorithm='exact',
                                                  shape_out=shape_out)

    assert ndcube_2d_ln_lt.data.shape == (10, 12)
    assert resampled_cube.data.shape == (10, 12)


def test_reproject_invalid_algorithm(ndcube_4d_ln_l_t_lt, wcs_4d_lt_t_l_ln):
    with pytest.raises(ValueError):
        _ = ndcube_4d_ln_l_t_lt.reproject_to(wcs_4d_lt_t_l_ln, algorithm='my_algorithm',
                                             shape_out=(5, 10, 12, 8))


def test_reproject_adaptive_incompatible_wcs(ndcube_4d_ln_l_t_lt, wcs_4d_lt_t_l_ln,
                                             wcs_1d_l, ndcube_1d_l):
    with pytest.raises(ValueError):
        _ = ndcube_1d_l.reproject_to(wcs_1d_l, algorithm='adaptive',
                                     shape_out=(10,))

    with pytest.raises(ValueError):
        _ = ndcube_4d_ln_l_t_lt.reproject_to(wcs_4d_lt_t_l_ln, algorithm='adaptive',
                                             shape_out=(5, 10, 12, 8))


def test_reproject_exact_incompatible_wcs(ndcube_4d_ln_l_t_lt, wcs_4d_lt_t_l_ln,
                                          wcs_1d_l, ndcube_1d_l):
    with pytest.raises(ValueError):
        _ = ndcube_1d_l.reproject_to(wcs_1d_l, algorithm='exact',
                                     shape_out=(10,))

    with pytest.raises(ValueError):
        _ = ndcube_4d_ln_l_t_lt.reproject_to(wcs_4d_lt_t_l_ln, algorithm='exact',
                                             shape_out=(5, 10, 12, 8))


def test_plot_docstring():
    cube = NDCube([], astropy.wcs.WCS())

    assert cube.plot.__doc__ == cube.plotter.plot.__doc__
    assert signature(cube.plot) == signature(cube.plotter.plot)
# This function is used in the arithmetic tests below


def check_arithmetic_value_and_units(cube_new, data_expected):
    cube_quantity = u.Quantity(cube_new.data, cube_new.unit)
    assert u.allclose(cube_quantity, data_expected)


@pytest.mark.parametrize('value', [
    10 * u.ct,
    u.Quantity([10], u.ct),
    u.Quantity(np.random.rand(12), u.ct),
    u.Quantity(np.random.rand(10, 12), u.ct),
])
def test_cube_arithmetic_add(ndcube_2d_ln_lt_units, value):
    cube_quantity = u.Quantity(ndcube_2d_ln_lt_units.data, ndcube_2d_ln_lt_units.unit)
    # Add
    new_cube = ndcube_2d_ln_lt_units + value
    check_arithmetic_value_and_units(new_cube, cube_quantity + value)


@pytest.mark.parametrize('value', [
    10 * u.ct,
    u.Quantity([10], u.ct),
    u.Quantity(np.random.rand(12), u.ct),
    u.Quantity(np.random.rand(10, 12), u.ct),
])
def test_cube_arithmetic_radd(ndcube_2d_ln_lt_units, value):
    cube_quantity = u.Quantity(ndcube_2d_ln_lt_units.data, ndcube_2d_ln_lt_units.unit)
    new_cube = value + ndcube_2d_ln_lt_units
    check_arithmetic_value_and_units(new_cube, value + cube_quantity)


@pytest.mark.parametrize('value', [
    10 * u.ct,
    u.Quantity([10], u.ct),
    u.Quantity(np.random.rand(12), u.ct),
    u.Quantity(np.random.rand(10, 12), u.ct),
])
def test_cube_arithmetic_subtract(ndcube_2d_ln_lt_units, value):
    cube_quantity = u.Quantity(ndcube_2d_ln_lt_units.data, ndcube_2d_ln_lt_units.unit)
    new_cube = ndcube_2d_ln_lt_units - value
    check_arithmetic_value_and_units(new_cube, cube_quantity - value)


@pytest.mark.parametrize('value', [
    10 * u.ct,
    u.Quantity([10], u.ct),
    u.Quantity(np.random.rand(12), u.ct),
    u.Quantity(np.random.rand(10, 12), u.ct),
])
def test_cube_arithmetic_rsubtract(ndcube_2d_ln_lt_units, value):
    cube_quantity = u.Quantity(ndcube_2d_ln_lt_units.data, ndcube_2d_ln_lt_units.unit)
    new_cube = value - ndcube_2d_ln_lt_units
    check_arithmetic_value_and_units(new_cube, value - cube_quantity)


@pytest.mark.parametrize('value', [
    10 * u.ct,
    u.Quantity([10], u.ct),
    u.Quantity(np.random.rand(12), u.ct),
    u.Quantity(np.random.rand(10, 12), u.ct),
    10.0,
    np.random.rand(12),
    np.random.rand(10, 12),
])
def test_cube_arithmetic_multiply(ndcube_2d_ln_lt_units, value):
    cube_quantity = u.Quantity(ndcube_2d_ln_lt_units.data, ndcube_2d_ln_lt_units.unit)
    new_cube = ndcube_2d_ln_lt_units * value
    check_arithmetic_value_and_units(new_cube, cube_quantity * value)
    # TODO: test that uncertainties scale correctly


@pytest.mark.parametrize('value', [
    10 * u.ct,
    u.Quantity([10], u.ct),
    u.Quantity(np.random.rand(12), u.ct),
    u.Quantity(np.random.rand(10, 12), u.ct),
    10.0,
    np.random.rand(12),
    np.random.rand(10, 12),
])
def test_cube_arithmetic_rmultiply(ndcube_2d_ln_lt_units, value):
    cube_quantity = u.Quantity(ndcube_2d_ln_lt_units.data, ndcube_2d_ln_lt_units.unit)
    new_cube = value * ndcube_2d_ln_lt_units
    check_arithmetic_value_and_units(new_cube, value * cube_quantity)


@pytest.mark.parametrize('value', [
    10 * u.ct,
    u.Quantity([10], u.ct),
    u.Quantity([2], u.s),
    u.Quantity(np.random.rand(12), u.ct),
    u.Quantity(np.random.rand(10, 12), u.ct),
    10.0,
    np.random.rand(12),
    np.random.rand(10, 12),
])
def test_cube_arithmetic_divide(ndcube_2d_ln_lt_units, value):
    cube_quantity = u.Quantity(ndcube_2d_ln_lt_units.data, ndcube_2d_ln_lt_units.unit)
    new_cube = ndcube_2d_ln_lt_units / value
    check_arithmetic_value_and_units(new_cube, cube_quantity / value)

@pytest.mark.parametrize('value', [1, 2, -1])
def test_cube_arithmetic_rdivide(ndcube_2d_ln_lt_units, value):
    cube_quantity = u.Quantity(ndcube_2d_ln_lt_units.data, ndcube_2d_ln_lt_units.unit)
    with np.errstate(divide='ignore'):
        new_cube =  value / ndcube_2d_ln_lt_units
        check_arithmetic_value_and_units(new_cube,  value / cube_quantity)

@pytest.mark.parametrize('value', [1, 2, -1])
def test_cube_arithmetic_rdivide_uncertainty(ndcube_4d_unit_uncertainty, value):
    cube_quantity = u.Quantity(ndcube_4d_unit_uncertainty.data, ndcube_4d_unit_uncertainty.unit)
    with pytest.warns(NDCubeUserWarning, match="UnknownUncertainty does not support uncertainty propagation with correlation. Setting uncertainties to None."):
        with np.errstate(divide='ignore'):
            new_cube =  value / ndcube_4d_unit_uncertainty
            check_arithmetic_value_and_units(new_cube,  value / cube_quantity)

def test_cube_arithmetic_neg(ndcube_2d_ln_lt_units):
    check_arithmetic_value_and_units(
        -ndcube_2d_ln_lt_units,
        u.Quantity(-ndcube_2d_ln_lt_units.data, ndcube_2d_ln_lt_units.unit),
    )


def test_add_unitless_cube_typeerror(ndcube_2d_ln_lt_units):
    with pytest.raises(TypeError):
        _ = ndcube_2d_ln_lt_units + 10.0


def test_cube_arithmetic_add_notimplementederror(ndcube_2d_ln_lt_units):
    with pytest.raises(TypeError):
        _ = ndcube_2d_ln_lt_units + ndcube_2d_ln_lt_units


def test_cube_arithmetic_multiply_notimplementederror(ndcube_2d_ln_lt_units):
    with pytest.raises(TypeError):
        _ = ndcube_2d_ln_lt_units * ndcube_2d_ln_lt_units



@pytest.mark.parametrize('power', [2, -2, 10, 0.5])
def test_cube_arithmetic_power(ndcube_2d_ln_lt, power):
    cube_quantity = u.Quantity(ndcube_2d_ln_lt.data, ndcube_2d_ln_lt.unit)
    with np.errstate(divide='ignore'):
        new_cube = ndcube_2d_ln_lt ** power
        check_arithmetic_value_and_units(new_cube, cube_quantity**power)


@pytest.mark.parametrize('power', [2, -2, 10, 0.5])
def test_cube_arithmetic_power_unknown_uncertainty(ndcube_4d_unit_uncertainty, power):
    cube_quantity = u.Quantity(ndcube_4d_unit_uncertainty.data, ndcube_4d_unit_uncertainty.unit)
    with pytest.warns(NDCubeUserWarning, match="UnknownUncertainty does not support uncertainty propagation with correlation. Setting uncertainties to None."):
        with np.errstate(divide='ignore'):
            new_cube = ndcube_4d_unit_uncertainty ** power
            check_arithmetic_value_and_units(new_cube, cube_quantity**power)


@pytest.mark.parametrize('power', [2, -2, 10, 0.5])
def test_cube_arithmetic_power_std_uncertainty(ndcube_2d_ln_lt_uncert, power):
    cube_quantity = u.Quantity(ndcube_2d_ln_lt_uncert.data, ndcube_2d_ln_lt_uncert.unit)
    with pytest.warns(NDCubeUserWarning, match=r"<class 'astropy.nddata.nduncertainty.StdDevUncertainty'> does not support propagation of uncertainties for power. Setting uncertainties to None."):
        with np.errstate(divide='ignore'):
            new_cube = ndcube_2d_ln_lt_uncert ** power
            check_arithmetic_value_and_units(new_cube, cube_quantity**power)


@pytest.mark.parametrize('new_unit', [u.mJ, 'mJ'])
def test_to(ndcube_1d_l, new_unit):
    cube = ndcube_1d_l
    expected_factor = 1000
    output = cube.to(new_unit)
    assert np.allclose(output.data, cube.data * expected_factor)
    assert np.allclose(output.uncertainty.array, cube.uncertainty.array * expected_factor)
    assert output.unit == u.Unit(new_unit)


def test_to_dask(ndcube_2d_dask):
    output = ndcube_2d_dask.to(u.mJ)
    dask_type = dask.array.core.Array
    assert isinstance(output.data, dask_type)
    assert isinstance(output.uncertainty.array, dask_type)
    assert isinstance(output.mask, dask_type)


def test_squeeze(ndcube_4d_ln_l_t_lt):
    assert np.array_equal(ndcube_4d_ln_l_t_lt.squeeze().shape, ndcube_4d_ln_l_t_lt.shape)
    assert np.array_equal(ndcube_4d_ln_l_t_lt[:,:,0,:].shape, ndcube_4d_ln_l_t_lt[:,:,0:1,:].squeeze().shape)
    assert np.array_equal(ndcube_4d_ln_l_t_lt[:,:,0,:].shape, ndcube_4d_ln_l_t_lt[:,:,0:1,:].squeeze(2).shape)
    assert np.array_equal(ndcube_4d_ln_l_t_lt[:,0,0,:].shape, ndcube_4d_ln_l_t_lt[:,0:1,0:1,:].squeeze([1,2]).shape)
    assert np.array_equal(ndcube_4d_ln_l_t_lt[:,0:1,0,:].shape, ndcube_4d_ln_l_t_lt[:,0:1,0:1,:].squeeze(2).shape)


def test_squeeze_error(ndcube_4d_ln_l_t_lt):
    same = ndcube_4d_ln_l_t_lt.squeeze()[0:1,:,:,:]
    with pytest.raises(ValueError, match="Cannot select any axis to squeeze out, as none of them has size equal to one."):
        same.squeeze([0,1])
    with pytest.raises(ValueError, match="All axes are of length 1, therefore we will not squeeze NDCube to become a scalar. Use `axis=` keyword to specify a subset of axes to squeeze."):
        same[0:1,0:1,0:1,0:1].squeeze()


def test_ndcube_quantity(ndcube_2d_ln_lt_units):
    cube = ndcube_2d_ln_lt_units
    expected = u.Quantity(cube.data, cube.unit)
    np.testing.assert_array_equal(cube.quantity, expected)<|MERGE_RESOLUTION|>--- conflicted
+++ resolved
@@ -198,15 +198,10 @@
 
     # slice the cube so extra_coords is empty, and then try and run axis_world_coords
     awc = sub_cube.axis_world_coords(wcs=sub_cube.extra_coords)
-<<<<<<< HEAD
     assert awc == ()
     sub_cube._generate_world_coords(pixel_corners=False, wcs=sub_cube.extra_coords)
     assert awc == ()
-=======
-    assert awc == tuple()
-    sub_cube._generate_world_coords(pixel_corners=False, wcs=sub_cube.extra_coords, units=True)
-    assert awc == tuple()
->>>>>>> 57b4c927
+
 
 
 @pytest.mark.xfail(reason=">1D Tables not supported")
@@ -548,7 +543,7 @@
     lower_corner = [(coord[0]*u.deg).to(u.arcsec) for coord in intervals]
     upper_corner = [(coord[-1]*u.deg).to(u.arcsec) for coord in intervals]
     expected = ndcube_2d_ln_lt[0:4, 1:7]
-    output = ndcube_2d_ln_lt.crop_by_values(lower_corner, upper_corner)
+    output = ndcube_2d_ln_lt.crop_by_values(lower_corner, upper_is this locallycorner)
     helpers.assert_cubes_equal(output, expected)
 
 
@@ -669,7 +664,7 @@
     helpers.assert_cubes_equal(output, expected)
 
 
-def test_crop_by_extra_coords_values_shared_axis(ndcube_3d_ln_lt_l_ec_sharing_axis):
+def test_crop_by_extra_coords_values_shared_axis(ndcube_3d_ln_is this locallylt_l_ec_sharing_axis):
     cube = ndcube_3d_ln_lt_l_ec_sharing_axis
     lower_corner = (1 * u.m, 1 * u.keV)
     upper_corner = (2 * u.m, 2 * u.keV)
@@ -789,7 +784,7 @@
     wcs_4d_lt_t_l_ln.pixel_shape = None
     with pytest.raises(Exception):
         _ = ndcube_4d_ln_l_t_lt.reproject_to(wcs_4d_lt_t_l_ln)
-
+is this locally
     # should not raise an exception when shape_out is specified
     shape = (5, 10, 12, 8)
     _ = ndcube_4d_ln_l_t_lt.reproject_to(wcs_4d_lt_t_l_ln, shape_out=shape)
@@ -841,7 +836,7 @@
     assert np.all(output.data == expected_data)
     assert np.all(output.mask == expected_mask)
     assert output.uncertainty == expected_uncertainty
-    assert output.unit == expected_unit
+    assert output.unit == expected_unitis this locally
     assert output.meta == expected_meta
     assert u.allclose(output_sc.Tx, expected_Tx)
     assert u.allclose(output_sc.Ty, expected_Ty)
@@ -1108,7 +1103,7 @@
 ])
 def test_cube_arithmetic_multiply(ndcube_2d_ln_lt_units, value):
     cube_quantity = u.Quantity(ndcube_2d_ln_lt_units.data, ndcube_2d_ln_lt_units.unit)
-    new_cube = ndcube_2d_ln_lt_units * value
+    new_cube = ndcube_2d_ln_lt_units * valueis this locally
     check_arithmetic_value_and_units(new_cube, cube_quantity * value)
     # TODO: test that uncertainties scale correctly
 
@@ -1219,7 +1214,7 @@
 
 def test_to_dask(ndcube_2d_dask):
     output = ndcube_2d_dask.to(u.mJ)
-    dask_type = dask.array.core.Array
+    dask_type = dask.array.core.Arrayis this locally
     assert isinstance(output.data, dask_type)
     assert isinstance(output.uncertainty.array, dask_type)
     assert isinstance(output.mask, dask_type)
