import pytest
import unittest

import numpy as np
import astropy.units as u

from ndcube import utils

missing_axes_none = [False] * 3
missing_axes_0_2 = [True, False, True]
missing_axes_1 = [False, True, False]

axes_length = 3
extra_coords_dict = {"time": {"axis": 0, "value": u.Quantity(range(axes_length), unit=u.pix)},
                     "hello": {"axis": 1, "value": u.Quantity(range(axes_length), unit=u.pix)}}
extra_coords_input = [('time', 0, u.Quantity(range(axes_length), unit=u.pix)),
                      ('hello', 1, u.Quantity(range(axes_length), unit=u.pix))]
extra_coords_dict_wcs = {"time": {"wcs axis": 0,
                                  "value": u.Quantity(range(axes_length), unit=u.pix)},
                         "hello": {"wcs axis": 1,
                                   "value": u.Quantity(range(axes_length), unit=u.pix)}}


@pytest.mark.parametrize(
    "test_input,expected",
    [((None, missing_axes_none), None),
     ((0, missing_axes_none), 2),
     ((1, missing_axes_none), 1),
     ((0, missing_axes_0_2), 1),
     ((1, missing_axes_1), 0),
     ((-1, missing_axes_0_2), 1),
     ((-2, missing_axes_1), 2),
     ((-1, missing_axes_none), 0)])
def test_data_axis_to_wcs_axis(test_input, expected):
    assert utils.cube.data_axis_to_wcs_axis(*test_input) == expected


@pytest.mark.parametrize("test_input", [(-2, missing_axes_0_2), (1, missing_axes_0_2)])
def test_data_axis_to_wcs_axis_error(test_input):
    with pytest.raises(IndexError):
        utils.cube.data_axis_to_wcs_axis(*test_input)


@pytest.mark.parametrize(
    "test_input,expected",
    [((None, missing_axes_none), None),
     ((0, missing_axes_none), 2),
     ((1, missing_axes_none), 1),
     ((1, missing_axes_0_2), 0),
     ((0, missing_axes_1), 1),
     ((-1, missing_axes_0_2), None),
     ((-2, missing_axes_0_2), 0),
     ((-2, missing_axes_1), None),
     ((-3, missing_axes_1), 1),
     ((-1, missing_axes_none), 0)])
def test_wcs_axis_to_data_axis(test_input, expected):
    assert utils.cube.wcs_axis_to_data_axis(*test_input) == expected


@pytest.mark.parametrize("test_input", [(-10, missing_axes_0_2), (10, missing_axes_0_2)])
def test_wcs_axis_to_data_axis_error(test_input):
    with pytest.raises(IndexError):
        utils.cube.data_axis_to_wcs_axis(*test_input)


def test_select_order():
    lists = [['TIME', 'WAVE', 'HPLT-TAN',
              'HPLN-TAN'], ['WAVE', 'HPLT-TAN', 'UTC',
                            'HPLN-TAN'], ['HPLT-TAN', 'TIME', 'HPLN-TAN'],
             ['HPLT-TAN', 'DEC--TAN',
              'WAVE'], [], ['UTC', 'TIME', 'WAVE', 'HPLT-TAN']]

    results = [
        [0, 1, 2, 3],
        [2, 0, 1, 3],
        [1, 0, 2],  # Second order is initial order
        [2, 0, 1],
        [],
        [1, 0, 2, 3]
    ]

    for (l, r) in zip(lists, results):
        assert utils.cube.select_order(l) == r


@pytest.mark.parametrize("test_input", [
    ([('name', 0)], [False, False], (1, 2)),
    ([(0, 0, 0)], [False, False], (1, 2)),
    ([('name', '0', 0)], [False, False], (1, 2)),
<<<<<<< HEAD
    ([('name', 0, [0, 1, 2])], [False, False], (1, 2))
    ])
=======
    ([('name', 0, [0, 1])], [False, False], (1, 2))
])
>>>>>>> a0c4df00
def test_format_input_extra_coords_to_extra_coords_wcs_axis_value(test_input):
    with pytest.raises(ValueError):
        utils.cube._format_input_extra_coords_to_extra_coords_wcs_axis(*test_input)


@pytest.mark.parametrize("test_input,expected", [
    ((extra_coords_dict, missing_axes_none), extra_coords_input),

    ((extra_coords_dict_wcs, missing_axes_none),
     [('time', 2, u.Quantity(range(axes_length), unit=u.pix)),
      ('hello', 1, u.Quantity(range(axes_length), unit=u.pix))]),

    ((extra_coords_dict_wcs, missing_axes_1),
     [('time', 1, u.Quantity(range(axes_length), unit=u.pix)),
      ('hello', None, u.Quantity(range(axes_length), unit=u.pix))])
])
def test_convert_extra_coords_dict_to_input_format(test_input, expected):
    output = utils.cube.convert_extra_coords_dict_to_input_format(*test_input)
    if len(output) != len(expected):
        raise AssertionError(f"{output} != {expected}")
    for output_tuple in output:
        j = 0
        while j < len(expected):
            if output_tuple[0] == expected[j][0]:
                assert len(output_tuple) == len(expected[j])
                print(output_tuple)
                print(expected[j])
                for k, el in enumerate(output_tuple):
                    try:
                        assert el == expected[j][k]
                    except ValueError as err:
                        if err.args[0] == "The truth value of an array with more than" + \
                                " one element is ambiguous. Use a.any() or a.all()":
                            assert (el == expected[j][k]).all()
                        else:
                            raise err
                j = len(expected) + 1
            else:
                j += 1
        if j == len(expected):
            raise AssertionError(f"{output} != {expected}")


def test_convert_extra_coords_dict_to_input_format_error():
    with pytest.raises(KeyError):
        utils.cube.convert_extra_coords_dict_to_input_format(
            {"time": {"not axis": 0, "value": []}}, missing_axes_none)


@pytest.mark.parametrize("test_input, expected", [
    ((5, False), np.asarray([0, 1, 2, 3, 4])),
    ((6, True), np.asarray([-0.5, 0.5, 1.5, 2.5, 3.5, 4.5, 5.5]))
])
def test_pixel_centers_or_edges(test_input, expected):
    output = utils.cube._pixel_centers_or_edges(*test_input)
    assert isinstance(output, np.ndarray)
    np.testing.assert_allclose(output, expected)


@pytest.mark.parametrize("test_input, expected", [
    ((5, False), 5),
    ((6, True), 7)
])
def test_get_dimension_for_pixel(test_input, expected):
    output = utils.cube._get_dimension_for_pixel(*test_input)
    assert output == expected<|MERGE_RESOLUTION|>--- conflicted
+++ resolved
@@ -87,13 +87,8 @@
     ([('name', 0)], [False, False], (1, 2)),
     ([(0, 0, 0)], [False, False], (1, 2)),
     ([('name', '0', 0)], [False, False], (1, 2)),
-<<<<<<< HEAD
     ([('name', 0, [0, 1, 2])], [False, False], (1, 2))
-    ])
-=======
-    ([('name', 0, [0, 1])], [False, False], (1, 2))
 ])
->>>>>>> a0c4df00
 def test_format_input_extra_coords_to_extra_coords_wcs_axis_value(test_input):
     with pytest.raises(ValueError):
         utils.cube._format_input_extra_coords_to_extra_coords_wcs_axis(*test_input)
