
"""
Helpers for testing ndcube.
"""
import unittest

import numpy as np
from numpy.testing import assert_equal

<<<<<<< HEAD
from ndcube import utils
from astropy.io import fits
=======
from astropy.wcs.wcsapi.fitswcs import SlicedFITSWCS, SlicedLowLevelWCS
from astropy.wcs.wcsapi.low_level_api import BaseLowLevelWCS
from astropy.wcs.wcsapi.sliced_low_level_wcs import sanitize_slices

from ndcube import NDCube, NDCubeSequence, utils
>>>>>>> d9d87b3a

__all__ = ['assert_extra_coords_equal',
           'assert_metas_equal',
           'assert_cubes_equal',
           'assert_cubesequences_equal',
           'assert_wcs_are_equal']


def assert_extra_coords_equal(test_input, extra_coords):
    assert test_input.keys() == extra_coords.keys()
    for key in list(test_input.keys()):
        assert test_input[key]['axis'] == extra_coords[key]['axis']
        assert (test_input[key]['value'] == extra_coords[key]['value']).all()


def assert_metas_equal(test_input, expected_output):
    if not (test_input is None and expected_output is None):
        assert test_input.keys() == expected_output.keys()
        for key in list(test_input.keys()):
            assert test_input[key] == expected_output[key]


def assert_cubes_equal(test_input, expected_cube):
    unit_tester = unittest.TestCase()
    assert isinstance(test_input, type(expected_cube))
    assert np.all(test_input.mask == expected_cube.mask)
    assert_wcs_are_equal(test_input.wcs, expected_cube.wcs)
    if test_input.uncertainty:
        assert test_input.uncertainty.array.shape == expected_cube.uncertainty.array.shape
    assert test_input.world_axis_physical_types == expected_cube.world_axis_physical_types
    assert all(test_input.dimensions.value == expected_cube.dimensions.value)
    assert test_input.dimensions.unit == expected_cube.dimensions.unit
    if type(test_input.extra_coords) is not type(expected_cube.extra_coords):
        raise AssertionError("NDCube extra_coords not of same type: {0} != {1}".format(
            type(test_input.extra_coords), type(expected_cube.extra_coords)))
    if test_input.extra_coords is not None:
        assert_extra_coords_equal(test_input.extra_coords, expected_cube.extra_coords)


def assert_cubesequences_equal(test_input, expected_sequence):
    assert isinstance(test_input, type(expected_sequence))
    assert_metas_equal(test_input.meta, expected_sequence.meta)
    assert test_input._common_axis == expected_sequence._common_axis
    for i, cube in enumerate(test_input.data):
        assert_cubes_equal(cube, expected_sequence.data[i])


def assert_wcs_are_equal(wcs1, wcs2):
    """
    Assert function for testing two wcs object.

    Used in testing NDCube.
    Also checks if both the wcs objects are instance
    of `SlicedLowLevelWCS`
    """
<<<<<<< HEAD
    assert list(wcs1.wcs.ctype) == list(wcs2.wcs.ctype)
    assert list(wcs1.wcs.crval) == list(wcs2.wcs.crval)
    assert list(wcs1.wcs.crpix) == list(wcs2.wcs.crpix)
    assert list(wcs1.wcs.cdelt) == list(wcs2.wcs.cdelt)
    assert list(wcs1.wcs.cunit) == list(wcs2.wcs.cunit)
    assert wcs1.wcs.naxis == wcs2.wcs.naxis

def comparerecords(a, b):
    """
    Compare two record arrays
    Does this field by field, using approximation testing for float columns
    (Complex not yet handled.)
    Column names not compared, but column types and sizes are.

    Note: This helper method has been taken from `astropy.io.fits.tests.test_table`
    """

    nfieldsa = len(a.dtype.names)
    nfieldsb = len(b.dtype.names)
    if nfieldsa != nfieldsb:
        print("number of fields don't match")
        return False
    for i in range(nfieldsa):
        fielda = a.field(i)
        fieldb = b.field(i)
        if fielda.dtype.char == 'S':
            fielda = decode_ascii(fielda)
        if fieldb.dtype.char == 'S':
            fieldb = decode_ascii(fieldb)
        if (not isinstance(fielda, type(fieldb)) and not
            isinstance(fieldb, type(fielda))):
            print("type(fielda): ", type(fielda), " fielda: ", fielda)
            print("type(fieldb): ", type(fieldb), " fieldb: ", fieldb)
            print('field {0} type differs'.format(i))
            return False
        if len(fielda) and isinstance(fielda[0], np.floating):
            if not comparefloats(fielda, fieldb):
                print("fielda: ", fielda)
                print("fieldb: ", fieldb)
                print('field {0} differs'.format(i))
                return False
        elif (isinstance(fielda, fits.column._VLF) or
              isinstance(fieldb, fits.column._VLF)):
            for row in range(len(fielda)):
                if np.any(fielda[row] != fieldb[row]):
                    print('fielda[{0}]: {1}'.format(row, fielda[row]))
                    print('fieldb[{0}]: {1}'.format(row, fieldb[row]))
                    print('field {0} differs in row {1}'.format(i, row))
        else:
            if np.any(fielda != fieldb):
                print("fielda: ", fielda)
                print("fieldb: ", fieldb)
                print('field {0} differs'.format(i))
                return False
    return True
=======

    if not isinstance(wcs1, BaseLowLevelWCS):
        wcs1 = wcs1.low_level_wcs
    if not isinstance(wcs2, BaseLowLevelWCS):
        wcs2 = wcs2.low_level_wcs
    # Check the APE14 attributes of both the WCS
    assert wcs1.pixel_n_dim == wcs2.pixel_n_dim
    assert wcs1.world_n_dim == wcs2.world_n_dim
    assert wcs1.array_shape == wcs2.array_shape
    assert wcs1.pixel_shape == wcs2.pixel_shape
    assert wcs1.world_axis_physical_types == wcs2.world_axis_physical_types
    assert wcs1.world_axis_units == wcs2.world_axis_units
    assert_equal(wcs1.axis_correlation_matrix, wcs2.axis_correlation_matrix)
    assert wcs1.pixel_bounds == wcs2.pixel_bounds


def create_sliced_wcs(wcs, item, dim):
    """
    Creates a sliced `SlicedFITSWCS` object from the given slice item
    """

    # Sanitize the slices
    item = sanitize_slices(item, dim)
    return SlicedFITSWCS(wcs, item)


def assert_collections_equal(collection1, collection2):
    assert collection1.keys() == collection2.keys()
    assert collection1.aligned_axes == collection2.aligned_axes
    for cube1, cube2 in zip(collection1.values(), collection2.values()):
        # Check cubes are same type.
        assert type(cube1) is type(cube2)
        if isinstance(cube1, NDCube):
            assert_cubes_equal(cube1, cube2)
        elif isinstance(cube1, NDCubeSequence):
            assert_cubesequences_equal(cube1, cube2)
        else:
            raise TypeError("Unsupported Type in NDCollection: {0}".format(type(cube1)))
>>>>>>> d9d87b3a
<|MERGE_RESOLUTION|>--- conflicted
+++ resolved
@@ -7,16 +7,12 @@
 import numpy as np
 from numpy.testing import assert_equal
 
-<<<<<<< HEAD
-from ndcube import utils
 from astropy.io import fits
-=======
 from astropy.wcs.wcsapi.fitswcs import SlicedFITSWCS, SlicedLowLevelWCS
 from astropy.wcs.wcsapi.low_level_api import BaseLowLevelWCS
 from astropy.wcs.wcsapi.sliced_low_level_wcs import sanitize_slices
 
 from ndcube import NDCube, NDCubeSequence, utils
->>>>>>> d9d87b3a
 
 __all__ = ['assert_extra_coords_equal',
            'assert_metas_equal',
@@ -72,13 +68,20 @@
     Also checks if both the wcs objects are instance
     of `SlicedLowLevelWCS`
     """
-<<<<<<< HEAD
-    assert list(wcs1.wcs.ctype) == list(wcs2.wcs.ctype)
-    assert list(wcs1.wcs.crval) == list(wcs2.wcs.crval)
-    assert list(wcs1.wcs.crpix) == list(wcs2.wcs.crpix)
-    assert list(wcs1.wcs.cdelt) == list(wcs2.wcs.cdelt)
-    assert list(wcs1.wcs.cunit) == list(wcs2.wcs.cunit)
-    assert wcs1.wcs.naxis == wcs2.wcs.naxis
+    if not isinstance(wcs1, BaseLowLevelWCS):
+        wcs1 = wcs1.low_level_wcs
+    if not isinstance(wcs2, BaseLowLevelWCS):
+        wcs2 = wcs2.low_level_wcs
+    # Check the APE14 attributes of both the WCS
+    assert wcs1.pixel_n_dim == wcs2.pixel_n_dim
+    assert wcs1.world_n_dim == wcs2.world_n_dim
+    assert wcs1.array_shape == wcs2.array_shape
+    assert wcs1.pixel_shape == wcs2.pixel_shape
+    assert wcs1.world_axis_physical_types == wcs2.world_axis_physical_types
+    assert wcs1.world_axis_units == wcs2.world_axis_units
+    assert_equal(wcs1.axis_correlation_matrix, wcs2.axis_correlation_matrix)
+    assert wcs1.pixel_bounds == wcs2.pixel_bounds
+
 
 def comparerecords(a, b):
     """
@@ -128,21 +131,6 @@
                 print('field {0} differs'.format(i))
                 return False
     return True
-=======
-
-    if not isinstance(wcs1, BaseLowLevelWCS):
-        wcs1 = wcs1.low_level_wcs
-    if not isinstance(wcs2, BaseLowLevelWCS):
-        wcs2 = wcs2.low_level_wcs
-    # Check the APE14 attributes of both the WCS
-    assert wcs1.pixel_n_dim == wcs2.pixel_n_dim
-    assert wcs1.world_n_dim == wcs2.world_n_dim
-    assert wcs1.array_shape == wcs2.array_shape
-    assert wcs1.pixel_shape == wcs2.pixel_shape
-    assert wcs1.world_axis_physical_types == wcs2.world_axis_physical_types
-    assert wcs1.world_axis_units == wcs2.world_axis_units
-    assert_equal(wcs1.axis_correlation_matrix, wcs2.axis_correlation_matrix)
-    assert wcs1.pixel_bounds == wcs2.pixel_bounds
 
 
 def create_sliced_wcs(wcs, item, dim):
@@ -166,5 +154,4 @@
         elif isinstance(cube1, NDCubeSequence):
             assert_cubesequences_equal(cube1, cube2)
         else:
-            raise TypeError("Unsupported Type in NDCollection: {0}".format(type(cube1)))
->>>>>>> d9d87b3a
+            raise TypeError("Unsupported Type in NDCollection: {0}".format(type(cube1)))