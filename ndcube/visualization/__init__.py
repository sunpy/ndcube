--- conflicted
+++ resolved
@@ -1,8 +1,4 @@
 from .base import BasePlotter
-<<<<<<< HEAD
 from .descriptor import PlotterDescriptor, SequencePlotterDescriptor
-=======
-from .descriptor import PlotterDescriptor
 
-__all__ = ['BasePlotter']
->>>>>>> cde5348d
+__all__ = ['BasePlotter']