--- conflicted
+++ resolved
@@ -1247,125 +1247,7 @@
                  # Alternatively: new_uncerts = uncertainty.array.sum(axis=0)
                  return type(uncertainty)(new_uncert)  # Convert to original uncert type and return.
         """
-<<<<<<< HEAD
         return analysis.rebin.rebin(self, *args, **kwargs)
-=======
-        # Sanitize input.
-        new_unit = new_unit or self.unit
-        if isinstance(bin_shape, u.Quantity):
-            bin_shape = bin_shape.to_value(u.pixel)
-        # Make sure the input bin dimensions are integers.
-        bin_shape = np.rint(bin_shape).astype(int)
-        if np.all(bin_shape == 1):
-            return self
-        # Ensure bin_size has right number of entries and each entry is an
-        # integer fraction of the array shape in each dimension.
-        data_shape = self.shape
-        naxes = len(data_shape)
-        if len(bin_shape) != naxes:
-            raise ValueError("bin_shape must have an entry for each array axis.")
-        bin_shape[bin_shape == -1] = np.array(data_shape)[bin_shape == -1]
-        if (bin_shape < 0).any():
-            raise ValueError("bin_shape should not be less than -1.")
-        if (np.mod(data_shape, bin_shape) != 0).any():
-            raise ValueError(
-                "bin shape must be an integer fraction of the data shape in each dimension. "
-                f"data shape: {data_shape};  bin shape: {bin_shape}"
-            )
-
-        # Reshape array so odd dimensions represent pixels to be binned
-        # then apply function over those axes.
-        data, sanitized_mask = _create_masked_array_for_rebinning(self.data, self.mask,
-                                                                  operation_ignores_mask)
-        reshape = np.empty(len(data_shape) + len(bin_shape), dtype=int)
-        new_shape = (data_shape / bin_shape).astype(int)
-        reshape[0::2] = new_shape
-        reshape[1::2] = bin_shape
-        reshape = tuple(reshape)
-        reshaped_data = data.reshape(reshape)
-        operation_axes = tuple(range(len(reshape) - 1, 0, -2))
-        new_data = operation(reshaped_data, axis=operation_axes)
-        if isinstance(new_data, ARRAY_MASK_MAP[np.ndarray]):
-            new_data = new_data.data
-        if handle_mask is None:
-            new_mask = None
-        elif isinstance(self.mask, (type(None), bool)):  # Preserve original mask type.
-            new_mask = self.mask
-        else:
-            reshaped_mask = self.mask.reshape(reshape)
-            new_mask = handle_mask(reshaped_mask, axis=operation_axes)
-
-        # Propagate uncertainties if propagate_uncertainties kwarg set.
-        new_uncertainty = None
-        if propagate_uncertainties:
-            if self.uncertainty is None:
-                warn_user("Uncertainties cannot be propagated as there are no uncertainties, "
-                              "i.e., the `uncertainty` keyword was never set on creation of this NDCube.")
-            elif isinstance(self.uncertainty, astropy.nddata.UnknownUncertainty):
-                warn_user("The uncertainty on this NDCube has no known way to propagate forward and so will be dropped."
-                              "To create an uncertainty that can propagate, please see "
-                              "https://docs.astropy.org/en/stable/uncertainty/index.html")
-            elif (not operation_ignores_mask
-                  and (self.mask is True or (self.mask is not None
-                                             and not isinstance(self.mask, bool)
-                                             and self.mask.all()))):
-                warn_user("Uncertainties cannot be propagated as all values are masked and "
-                              "operation_ignores_mask is False.")
-            else:
-                if propagate_uncertainties is True:
-                    propagate_uncertainties = utils.cube.propagate_rebin_uncertainties
-                # If propagate_uncertainties, use astropy's infrastructure.
-                # For this the data and uncertainty must be reshaped
-                # so the first dimension represents the flattened size of a single bin
-                # while the rest represent the shape of the new data. Then the elements
-                # in each bin can be iterated (all bins being treated in parallel) and
-                # their uncertainties propagated.
-                bin_size = bin_shape.prod()
-                flat_shape = [bin_size, *list(new_shape)]
-                dummy_axes = tuple(range(1, len(reshape), 2))
-                flat_data = np.moveaxis(reshaped_data, dummy_axes, tuple(range(naxes)))
-                flat_data = flat_data.reshape(flat_shape)
-                reshaped_uncertainty = self.uncertainty.array.reshape(tuple(reshape))
-                flat_uncertainty = np.moveaxis(reshaped_uncertainty, dummy_axes, tuple(range(naxes)))
-                flat_uncertainty = flat_uncertainty.reshape(flat_shape)
-                flat_uncertainty = type(self.uncertainty)(flat_uncertainty)
-                if sanitized_mask is not None:
-                    reshaped_mask = self.mask.reshape(tuple(reshape))
-                    flat_mask = np.moveaxis(reshaped_mask, dummy_axes, tuple(range(naxes)))
-                    flat_mask = flat_mask.reshape(flat_shape)
-                else:
-                    flat_mask = None
-                # Propagate uncertainties.
-                new_uncertainty = propagate_uncertainties(
-                    flat_uncertainty, flat_data, flat_mask,
-                    operation=operation, operation_ignores_mask=operation_ignores_mask,
-                    handle_mask=handle_mask, new_unit=new_unit, **kwargs)
-
-        # Resample WCS
-        new_wcs = ResampledLowLevelWCS(self.wcs.low_level_wcs, bin_shape[::-1])
-
-        # If meta is axis-aware, drop axis-awareness for metadata associated with rebinned axes.
-        if hasattr(self.meta, "__ndcube_can_rebin__") and self.meta.__ndcube_can_rebin__:
-            new_meta = self.meta.rebin(bin_shape)
-        else:
-            new_meta = deepcopy(self.meta)
-
-        # Reform NDCube.
-        new_cube = type(self)(
-            data=new_data,
-            wcs=new_wcs,
-            uncertainty=new_uncertainty,
-            mask=new_mask,
-            meta=new_meta,
-            unit=new_unit
-        )
-        new_cube._global_coords = self._global_coords
-        # Reconstitute extra coords
-        if not self.extra_coords.is_empty:
-            new_cube._extra_coords = self.extra_coords.resample(bin_shape, ndcube=new_cube)
-
-        return new_cube
->>>>>>> df88a3f4
 
     def squeeze(self, axis=None):
         """
