# -*- coding: utf-8 -*-

import abc
import warnings

import numpy as np
import astropy.nddata
import astropy.units as u
from astropy.utils.misc import InheritDocstrings

from ndcube import utils
from ndcube.ndcube_sequence import NDCubeSequence
from ndcube.utils.wcs import wcs_ivoa_mapping, _generate_default_wcs
from ndcube.mixins import NDCubeSlicingMixin, NDCubePlotMixin


__all__ = ['NDCubeABC', 'NDCubeBase', 'NDCube', 'NDCubeOrdered']


class NDCubeMetaClass(abc.ABCMeta, InheritDocstrings):
    """
    A metaclass that combines `abc.ABCMeta` and `~astropy.utils.misc.InheritDocstrings`.
    """


class NDCubeABC(astropy.nddata.NDData, metaclass=NDCubeMetaClass):

    @abc.abstractmethod
    def pixel_to_world(self, *quantity_axis_list):
        """
        Convert a pixel coordinate to a data (world) coordinate by using
        `~astropy.wcs.WCS.all_pix2world`.

        Parameters
        ----------
        quantity_axis_list : iterable
            An iterable of `~astropy.units.Quantity` with unit as pixel `pix`.
            Note that these quantities must be entered as separate arguments, not as one list.

        origin : `int`.
            Origin of the top-left corner. i.e. count from 0 or 1.
            Normally, origin should be 0 when passing numpy indices, or 1 if
            passing values from FITS header or map attributes.
            See `~astropy.wcs.WCS.wcs_pix2world` for more information.
            Default is 0.

        Returns
        -------
        coord : `list`
            A list of arrays containing the output coordinates
            reverse of the wcs axis order.
        """

    @abc.abstractmethod
    def world_to_pixel(self, *quantity_axis_list):
        """
        Convert a world coordinate to a data (pixel) coordinate by using
        `~astropy.wcs.WCS.all_world2pix`.

        Parameters
        ----------
        quantity_axis_list : iterable
            A iterable of `~astropy.units.Quantity`.
            Note that these quantities must be entered as separate arguments, not as one list.

        origin : `int`
            Origin of the top-left corner. i.e. count from 0 or 1.
            Normally, origin should be 0 when passing numpy indices, or 1 if
            passing values from FITS header or map attributes.
            See `~astropy.wcs.WCS.wcs_world2pix` for more information.
            Default is 0.

        Returns
        -------
        coord : `list`
            A list of arrays containing the output coordinates
            reverse of the wcs axis order.
        """

    # InheritDocstrings doesn't work on property methods.
    @abc.abstractproperty
    def dimensions(self):
        pass

    @abc.abstractproperty
    def world_axis_physical_types(self):
        pass

    @abc.abstractmethod
    def crop_by_coords(self, lower_corner, interval_widths=None, upper_corner=None, units=None):
        """
        Crops an NDCube given minimum values and interval widths along axes.

        Parameters
        ----------
        lower_corner: iterable of `astropy.units.Quantity` or `float`
            The minimum desired values along each relevant axis after cropping
            described in physical units consistent with the NDCube's wcs object.
            The length of the iterable must equal the number of data dimensions
            and must have the same order as the data.

        interval_widths: iterable of `astropy.units.Quantity` or `float`
            The width of the region of interest in each dimension in physical
            units consistent with the NDCube's wcs object. The length of the
            iterable must equal the number of data dimensions and must have
            the same order as the data. This argument will be removed in versions
            2.0, please use upper_corner argument.

        upper_corner: iterable of `astropy.units.Quantity` or `float`
            The maximum desired values along each relevant axis after cropping
            described in physical units consistent with the NDCube's wcs object.
            The length of the iterable must equal the number of data dimensions
            and must have the same order as the data.

        units: iterable of `astropy.units.quantity.Quantity`, optionnal
            If the inputs are set without units, the user must set the units
            inside this argument as `str`.
            The length of the iterable must equal the number of data dimensions
            and must have the same order as the data.

        Returns
        -------
        result: NDCube

        """


class NDCubeBase(NDCubeSlicingMixin, NDCubeABC):
    """
    Class representing N dimensional cubes.
    Extra arguments are passed on to `~astropy.nddata.NDData`.

    Parameters
    ----------
    data: `numpy.ndarray`
        The array holding the actual data in this object.

    wcs: `ndcube.wcs.wcs.WCS`
        The WCS object containing the axes' information

    uncertainty : any type, optional
        Uncertainty in the dataset. Should have an attribute uncertainty_type
        that defines what kind of uncertainty is stored, for example "std"
        for standard deviation or "var" for variance. A metaclass defining
        such an interface is NDUncertainty - but isn’t mandatory. If the uncertainty
        has no such attribute the uncertainty is stored as UnknownUncertainty.
        Defaults to None.

    mask : any type, optional
        Mask for the dataset. Masks should follow the numpy convention
        that valid data points are marked by False and invalid ones with True.
        Defaults to None.

    meta : dict-like object, optional
        Additional meta information about the dataset. If no meta is provided
        an empty collections.OrderedDict is created. Default is None.

    unit : Unit-like or str, optional
        Unit for the dataset. Strings that can be converted to a Unit are allowed.
        Default is None.

    extra_coords : iterable of `tuple`, each with three entries
        (`str`, `int`, `astropy.units.quantity` or array-like)
        Gives the name, axis of data, and values of coordinates of a data axis not
        included in the WCS object.

    copy : bool, optional
        Indicates whether to save the arguments as copy. True copies every attribute
        before saving it while False tries to save every parameter as reference.
        Note however that it is not always possible to save the input as reference.
        Default is False.

    missing_axes : `list` of `bool`
        Designates which axes in wcs object do not have a corresponding axis is the data.
        True means axis is "missing", False means axis corresponds to a data axis.
        Ordering corresponds to the axis ordering in the WCS object, i.e. reverse of data.
        For example, say the data's y-axis corresponds to latitude and x-axis corresponds
        to wavelength.  In order the convert the y-axis to latitude the WCS must contain
        a "missing" longitude axis as longitude and latitude are not separable.

    """

<<<<<<< HEAD
    def __init__(self, data, wcs=None, uncertainty=None, mask=None, meta=None,
                 unit=None, extra_coords=None, copy=False, missing_axis=None, **kwargs):
        if wcs is None:
            wcs = _generate_default_wcs(data.shape)
        if missing_axis is None:
            self.missing_axis = [False]*wcs.naxis
=======
    def __init__(self, data, wcs, uncertainty=None, mask=None, meta=None,
                 unit=None, extra_coords=None, copy=False, missing_axes=None, **kwargs):
        if missing_axes is None:
            self.missing_axes = [False]*wcs.naxis
>>>>>>> 95b60b10
        else:
            self.missing_axes = missing_axes
        if data.ndim is not wcs.naxis:
            count = 0
            for bool_ in self.missing_axes:
                if not bool_:
                    count += 1
            if count is not data.ndim:
                raise ValueError("The number of data dimensions and number of "
                                 "wcs non-missing axes do not match.")
        # Format extra coords.
        if extra_coords:
            self._extra_coords_wcs_axis = \
              utils.cube._format_input_extra_coords_to_extra_coords_wcs_axis(
                  extra_coords, self.missing_axes, data.shape)
        else:
            self._extra_coords_wcs_axis = None
        # Initialize NDCube.
        super().__init__(data, wcs=wcs, uncertainty=uncertainty, mask=mask,
                         meta=meta, unit=unit, copy=copy, **kwargs)

    @property
    def dimensions(self):
        """
        Returns a named tuple with two attributes: 'shape' gives the shape
        of the data dimensions; 'axis_types' gives the WCS axis type of each dimension,
        e.g. WAVE or HPLT-TAN for wavelength of helioprojected latitude.

        """
        return u.Quantity(self.data.shape, unit=u.pix)

    @property
    def world_axis_physical_types(self):
        """
        Returns an iterable of strings describing the physical type for each world axis.

        The strings conform to the International Virtual Observatory Alliance
        standard, UCD1+ controlled Vocabulary.  For a description of the standard and
        definitions of the different strings and string components,
        see http://www.ivoa.net/documents/latest/UCDlist.html.

        """
        ctype = list(self.wcs.wcs.ctype)
        axes_ctype = []
        for i, axis in enumerate(self.missing_axes):
            if not axis:
                # Find keys in wcs_ivoa_mapping dict that represent start of CTYPE.
                # Ensure CTYPE is capitalized.
                keys = list(filter(lambda key: ctype[i].upper().startswith(key), wcs_ivoa_mapping))
                # Assuming CTYPE is supported by wcs_ivoa_mapping, use its corresponding axis name.
                if len(keys) == 1:
                    axis_name = wcs_ivoa_mapping.get(keys[0])
                # If CTYPE not supported, raise a warning and set the axis name to CTYPE.
                elif len(keys) == 0:
                    warnings.warn("CTYPE not recognized by ndcube. "
                                  "Please raise an issue at "
                                  "https://github.com/sunpy/ndcube/issues citing the "
                                  "unsupported CTYPE as we'll include it: "
                                  "CTYPE = {0}".format(ctype[i]))
                    axis_name = "custom:{0}".format(ctype[i])
                # If there are multiple valid keys, raise an error.
                else:
                    raise ValueError("Non-unique CTYPE key.  Please raise an issue at "
                                     "https://github.com/sunpy/ndcube/issues citing the "
                                     "following  CTYPE and non-unique keys: "
                                     "CTYPE = {0}; keys = {1}".format(ctype[i], keys))
                axes_ctype.append(axis_name)
        return tuple(axes_ctype[::-1])

    @property
    def missing_axis(self):
        warnings.warn(
            "The missing_axis list has been deprecated by missing_axes and will no longer be supported after ndcube 2.0.",
            DeprecationWarning
        )
        return self.missing_axes

    def pixel_to_world(self, *quantity_axis_list):
        # The docstring is defined in NDDataBase

        origin = 0
        list_arg = []
        indexed_not_as_one = []
        result = []
        quantity_index = 0
        for i in range(len(self.missing_axes)):
            wcs_index = self.wcs.naxis-1-i
            # the cases where the wcs dimension was made 1 and the missing_axes is True
            if self.missing_axes[wcs_index]:
                list_arg.append(self.wcs.wcs.crpix[wcs_index]-1+origin)
            else:
                # else it is not the case where the dimension of wcs is 1.
                list_arg.append(quantity_axis_list[quantity_index].to(u.pix).value)
                quantity_index += 1
                # appending all the indexes to be returned in the answer
                indexed_not_as_one.append(wcs_index)
        list_arguments = list_arg[::-1]
        pixel_to_world = self.wcs.all_pix2world(*list_arguments, origin)
        # collecting all the needed answer in this list.
        for index in indexed_not_as_one[::-1]:
            result.append(u.Quantity(pixel_to_world[index], unit=self.wcs.wcs.cunit[index]))
        return result[::-1]

    def world_to_pixel(self, *quantity_axis_list):
        # The docstring is defined in NDDataBase

        origin = 0
        list_arg = []
        indexed_not_as_one = []
        result = []
        quantity_index = 0
        for i in range(len(self.missing_axes)):
            wcs_index = self.wcs.naxis-1-i
            # the cases where the wcs dimension was made 1 and the missing_axes is True
            if self.missing_axes[wcs_index]:
                list_arg.append(self.wcs.wcs.crval[wcs_index]+1-origin)
            else:
                # else it is not the case where the dimension of wcs is 1.
                list_arg.append(
                    quantity_axis_list[quantity_index].to(self.wcs.wcs.cunit[wcs_index]).value)
                quantity_index += 1
                # appending all the indexes to be returned in the answer
                indexed_not_as_one.append(wcs_index)
        list_arguments = list_arg[::-1]
        world_to_pixel = self.wcs.all_world2pix(*list_arguments, origin)
        # collecting all the needed answer in this list.
        for index in indexed_not_as_one[::-1]:
            result.append(u.Quantity(world_to_pixel[index], unit=u.pix))
        return result[::-1]

    def axis_world_coords(self, *axes):
        """
        Returns WCS coordinate values of all pixels for all axes.

        Parameters
        ----------
        axes: `int` or `str`, or multiple `int` or `str`
            Axis number in numpy ordering or unique substring of
            `~ndcube.NDCube.world_axis_physical_types`
            of axes for which real world coordinates are desired.
            axes=None implies all axes will be returned.

        Returns
        -------
        axes_coords: `list` of `astropy.units.Quantity`
            Real world coords for axes in order requested by user.

        Example
        -------
        >>> NDCube.all_world_coords(('lat', 'lon')) # doctest: +SKIP
        >>> NDCube.all_world_coords(2) # doctest: +SKIP

        """
        # Define the dimensions of the cube and the total number of axes.
        cube_dimensions = np.array(self.dimensions.value, dtype=int)
        n_dimensions = cube_dimensions.size
        world_axis_types = self.world_axis_physical_types
        # Determine axis numbers of user supplied axes.
        if axes == ():
            int_axes = np.arange(n_dimensions)
        else:
            if isinstance(axes, int):
                int_axes = np.array([axes])
            elif isinstance(axes, str):
                int_axes = np.array([
                    utils.cube.get_axis_number_from_axis_name(axes, world_axis_types)])
            else:
                int_axes = np.empty(len(axes), dtype=int)
                for i, axis in enumerate(axes):
                    if isinstance(axis, int):
                        if axis < 0:
                            int_axes[i] = n_dimensions + axis
                        else:
                            int_axes[i] = axis
                    elif isinstance(axis, str):
                        int_axes[i] = utils.cube.get_axis_number_from_axis_name(
                            axis, world_axis_types)
        # Ensure user has not entered the same axis twice.
        repeats = set([x for x in int_axes if np.where(int_axes == x)[0].size > 1])
        if repeats:
            raise ValueError("The following axes were specified more than once: {}".format(
                ' '.join(map(str, repeats))))
        n_axes = len(int_axes)
        axes_coords = [None] * n_axes
        axes_translated = np.zeros_like(int_axes, dtype=bool)
        # Determine which axes are dependent on others.
        # Ensure the axes are in numerical order.
        dependent_axes = [list(utils.wcs.get_dependent_data_axes(self.wcs, axis, self.missing_axes))
                          for axis in int_axes]
        n_dependent_axes = [len(da) for da in dependent_axes]
        # Iterate through each axis and perform WCS translation.
        for i, axis in enumerate(int_axes):
            # If axis has already been translated, do not do so again.
            if not axes_translated[i]:
                if n_dependent_axes[i] == 1:
                    # Construct pixel quantities in each dimension letting
                    # other dimensions all have 0 pixel value.
                    quantity_list = [
                        u.Quantity(np.zeros(cube_dimensions[dependent_axes[i]]),
                                   unit=u.pix)] * n_dimensions
                    # Replace array in quantity list corresponding to current axis with
                    # np.arange array.
                    quantity_list[axis] = u.Quantity(np.arange(cube_dimensions[axis]), unit=u.pix)
                else:
                    # If the axis is dependent on another, perform
                    # translations on all dependent axes.
                    # Construct pixel quantities in each dimension letting
                    # other dimensions all have 0 pixel value.
                    quantity_list = [u.Quantity(np.zeros(tuple(
                        [cube_dimensions[k] for k in dependent_axes[i]])),
                        unit=u.pix)] * n_dimensions
                    # Construct orthogonal pixel index arrays for dependent axes.
                    dependent_pixel_quantities = np.meshgrid(
                        *[np.arange(cube_dimensions[k]) * u.pix
                          for k in dependent_axes[i]], indexing="ij")
                    for k, axis in enumerate(dependent_axes[i]):
                        quantity_list[axis] = dependent_pixel_quantities[k]
                # Perform wcs translation
                dependent_axes_coords = self.pixel_to_world(*quantity_list)
                # Place world coords into output list
                for dependent_axis in dependent_axes[i]:
                    if dependent_axis in int_axes:
                        # Due to error check above we know dependent
                        # axis can appear in int_axes at most once.
                        j = np.where(int_axes == dependent_axis)[0][0]
                        axes_coords[j] = dependent_axes_coords[dependent_axis]
                        # Remove axis from list that have now been translated.
                        axes_translated[j] = True
        if len(axes_coords) == 1:
            return axes_coords[0]
        else:
            return tuple(axes_coords)

    @property
    def extra_coords(self):
        """
        Dictionary of extra coords where each key is the name of an extra
        coordinate supplied by user during instantiation of the NDCube.

        The value of each key is itself a dictionary with the following keys:
          | 'axis': `int`
          |     The number of the data axis to which the extra coordinate corresponds.
          | 'value': `astropy.units.Quantity` or array-like
          |     The value of the extra coordinate at each pixel/array element along the
          |     corresponding axis (given by the 'axis' key, above).  Note this means
          |     that the length of 'value' must be equal to the length of the data axis
          |     to which is corresponds.
        """

        if not self._extra_coords_wcs_axis:
            result = None
        else:
            result = {}
            for key in list(self._extra_coords_wcs_axis.keys()):
                result[key] = {
                    "axis": utils.cube.wcs_axis_to_data_axis(
                        self._extra_coords_wcs_axis[key]["wcs axis"],
                        self.missing_axes),
                    "value": self._extra_coords_wcs_axis[key]["value"]}
        return result

    def crop_by_coords(self, lower_corner, interval_widths=None, upper_corner=None, units=None):
        # The docstring is defined in NDDataBase

        n_dim = self.data.ndim
        # Raising a value error if the arguments have not the same dimensions.
        # Calculation of upper_corner with the inputing interval_widths
        # This part of the code will be removed in version 2.0
        if interval_widths:
            warnings.warn(
                "interval_widths will be removed from the API in version 2.0, please use upper_corner argument.")
            if upper_corner:
                raise ValueError("Only one of interval_widths or upper_corner "
                                 "can be set. Recommend using upper_corner as "
                                 "interval_widths is deprecated.")
            if (len(lower_corner) != len(interval_widths)) or (len(lower_corner) != n_dim):
                raise ValueError("lower_corner and interval_widths must have "
                                 "same number of elements as number of data "
                                 "dimensions.")
            upper_corner = [lower_corner[i] + interval_widths[i] for i in range(n_dim)]
        # Raising a value error if the arguments have not the same dimensions.
        if (len(lower_corner) != len(upper_corner)) or (len(lower_corner) != n_dim):
            raise ValueError("lower_corner and upper_corner must have same"
                             "number of elements as number of data dimensions.")
        if units:
            # Raising a value error if units have not the data dimensions.
            if len(units) != n_dim:
                raise ValueError('units must have same number of elements as '
                                 'number of data dimensions.')
            # If inputs are not Quantity objects, they are modified into specified units
            lower_corner = [u.Quantity(lower_corner[i], unit=units[i])
                            for i in range(self.data.ndim)]
            upper_corner = [u.Quantity(upper_corner[i], unit=units[i])
                            for i in range(self.data.ndim)]
        else:
            if any([not isinstance(x, u.Quantity) for x in lower_corner + upper_corner]):
                raise TypeError("lower_corner and interval_widths/upper_corner must be "
                                "of type astropy.units.Quantity or the units kwarg "
                                "must be set.")
        # Get all corners of region of interest.
        all_world_corners_grid = np.meshgrid(
            *[u.Quantity([lower_corner[i], upper_corner[i]], unit=lower_corner[i].unit).value
              for i in range(self.data.ndim)])
        all_world_corners = [all_world_corners_grid[i].flatten()*lower_corner[i].unit
                             for i in range(n_dim)]
        # Convert to pixel coordinates
        all_pix_corners = self.world_to_pixel(*all_world_corners)
        # Derive slicing item with which to slice NDCube.
        # Be sure to round down min pixel and round up + 1 the max pixel.
        item = tuple([slice(int(np.clip(axis_pixels.value.min(), 0, None)),
                            int(np.ceil(axis_pixels.value.max()))+1)
                      for axis_pixels in all_pix_corners])
        return self[item]

    def crop_by_extra_coord(self, coord_name, min_coord_value, max_coord_value):
        """
        Crops an NDCube given a minimum value and interval width along an extra coord.

        Parameters
        ----------
        coord_name: `str`
            Name of extra coordinate by which to crop.

        min_coord_value: Single value `astropy.units.Quantity`
            The minimum desired value of the extra coord after cropping.
            Unit must be consistent with the extra coord on which cropping is based.

        min_coord_value: Single value `astropy.units.Quantity`
            The maximum desired value of the extra coord after cropping.
            Unit must be consistent with the extra coord on which cropping is based.

        Returns
        -------
        result: `ndcube.NDCube`

        """
        if not isinstance(coord_name, str):
            raise TypeError("The API for this function has changed. "
                            "Please give coord_name, min_coord_value, max_coord_value")
        extra_coord_dict = self.extra_coords[coord_name]
        if isinstance(extra_coord_dict["value"], u.Quantity):
            extra_coord_values = extra_coord_dict["value"]
        else:
            extra_coord_values = np.asarray(extra_coord_dict["value"])
        w = np.logical_and(extra_coord_values >= min_coord_value,
                           extra_coord_values < max_coord_value)
        w = np.arange(len(extra_coord_values))[w]
        item = [slice(None)]*len(self.dimensions)
        item[extra_coord_dict["axis"]] = slice(w[0], w[-1]+1)
        return self[tuple(item)]

    def __repr__(self):
        return (
            """NDCube
---------------------
{wcs}
---------------------
Length of NDCube: {lengthNDCube}
Axis Types of NDCube: {axis_type}
""".format(wcs=self.wcs.__repr__(), lengthNDCube=self.dimensions,
           axis_type=self.world_axis_physical_types))

    def explode_along_axis(self, axis):
        """
        Separates slices of NDCubes along a given cube axis into a NDCubeSequence
        of (N-1)DCubes.

        Parameters
        ----------
        axis : `int`
            The axis along which the data is to be changed.

        Returns
        -------
        result : `ndcube_sequence.NDCubeSequence`

        """
        # If axis is -ve then calculate the axis from the length of the dimensions of one cube
        if axis < 0:
            axis = len(self.dimensions) + axis
        # To store the resultant cube
        result_cubes = []
        # All slices are initially initialised as slice(None, None, None)
        cube_slices = [slice(None, None, None)] * self.data.ndim
        # Slicing the cube inside result_cube
        for i in range(self.data.shape[axis]):
            # Setting the slice value to the index so that the slices are done correctly.
            cube_slices[axis] = i
            # Set to None the metadata of sliced cubes.
            item = tuple(cube_slices)
            sliced_cube = self[item]
            sliced_cube.meta = None
            # Appending the sliced cubes in the result_cube list
            result_cubes.append(sliced_cube)
        # Creating a new NDCubeSequence with the result_cubes and common axis as axis
        return NDCubeSequence(result_cubes, common_axis=axis, meta=self.meta)

class NDCube(NDCubeBase, NDCubePlotMixin, astropy.nddata.NDArithmeticMixin):
    pass


class NDCubeOrdered(NDCube):
    """
    Class representing N dimensional cubes with oriented WCS.
    Extra arguments are passed on to NDData's init.
    The order is TIME, SPECTRAL, SOLAR-x, SOLAR-Y and any other dimension.
    For example, in an x, y, t cube the order would be (t,x,y) and in a
    lambda, t, y cube the order will be (t, lambda, y).
    Extra arguments are passed on to NDData's init.

    Parameters
    ----------
    data: `numpy.ndarray`
        The array holding the actual data in this object.

    wcs: `ndcube.wcs.wcs.WCS`
        The WCS object containing the axes' information. The axes'
        priorities are time, spectral, celestial. This means that if
        present, each of these axis will take precedence over the others.

    uncertainty : any type, optional
        Uncertainty in the dataset. Should have an attribute uncertainty_type
        that defines what kind of uncertainty is stored, for example "std"
        for standard deviation or "var" for variance. A metaclass defining
        such an interface is NDUncertainty - but isn’t mandatory. If the uncertainty
        has no such attribute the uncertainty is stored as UnknownUncertainty.
        Defaults to None.

    mask : any type, optional
        Mask for the dataset. Masks should follow the numpy convention
        that valid data points are marked by False and invalid ones with True.
        Defaults to None.

    meta : dict-like object, optional
        Additional meta information about the dataset. If no meta is provided
        an empty collections.OrderedDict is created. Default is None.

    unit : Unit-like or str, optional
        Unit for the dataset. Strings that can be converted to a Unit are allowed.
        Default is None.

    copy : bool, optional
        Indicates whether to save the arguments as copy. True copies every attribute
        before saving it while False tries to save every parameter as reference.
        Note however that it is not always possible to save the input as reference.
        Default is False.
    """

    def __init__(self, data, wcs, uncertainty=None, mask=None, meta=None,
                 unit=None, extra_coords=None, copy=False, missing_axes=None, **kwargs):
        axtypes = list(wcs.wcs.ctype)[::-1]
        array_order = utils.cube.select_order(axtypes)
        result_data = data.transpose(array_order)
        result_wcs = utils.wcs.reindex_wcs(wcs, np.array(array_order))
        if uncertainty is not None:
            result_uncertainty = uncertainty.transpose(array_order)
        else:
            result_uncertainty = None
        if mask is not None:
            result_mask = mask.transpose(array_order)
        else:
            result_mask = None
        # Reorder extra coords if needed.
        if extra_coords:
            reordered_extra_coords = []
            for coord in extra_coords:
                coord_list = list(coord)
                coord_list[1] = array_order[coord_list[1]]
                reordered_extra_coords.append(tuple(coord_list))

        super().__init__(result_data, result_wcs, uncertainty=result_uncertainty,
                         mask=result_mask, meta=meta, unit=unit,
                         extra_coords=reordered_extra_coords,
                         copy=copy, missing_axes=missing_axes, **kwargs)<|MERGE_RESOLUTION|>--- conflicted
+++ resolved
@@ -180,19 +180,12 @@
 
     """
 
-<<<<<<< HEAD
     def __init__(self, data, wcs=None, uncertainty=None, mask=None, meta=None,
-                 unit=None, extra_coords=None, copy=False, missing_axis=None, **kwargs):
+                 unit=None, extra_coords=None, copy=False, missing_axes=None, **kwargs):
         if wcs is None:
             wcs = _generate_default_wcs(data.shape)
-        if missing_axis is None:
-            self.missing_axis = [False]*wcs.naxis
-=======
-    def __init__(self, data, wcs, uncertainty=None, mask=None, meta=None,
-                 unit=None, extra_coords=None, copy=False, missing_axes=None, **kwargs):
         if missing_axes is None:
             self.missing_axes = [False]*wcs.naxis
->>>>>>> 95b60b10
         else:
             self.missing_axes = missing_axes
         if data.ndim is not wcs.naxis:
