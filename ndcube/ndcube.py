--- conflicted
+++ resolved
@@ -963,11 +963,7 @@
     def __neg__(self):
         return self._new_instance(data=-self.data)
 
-<<<<<<< HEAD
-    def _operate_arithmetic(self, value, operation, handle_mask=np.logical_and):
-=======
     def _operate_arithmetic(self, operation, value, handle_mask=np.logical_and):
->>>>>>> 87d8da34
         """
         Users are allowed to choose whether they want handle_mask to be AND / OR .
         """
@@ -1020,13 +1016,8 @@
         # return the new NDCube instance
         return self._new_instance(**kwargs)
 
-<<<<<<< HEAD
     def add(self, operation, value, handle_mask = np.logical_and):
         return self._operate_arithmetic(operation, value, handle_mask)
-=======
-    def add(self, value, handle_mask=np.logical_and):
-        return self._arithmetic("add", value, handle_mask)
->>>>>>> 87d8da34
 
     def __add__(self, value):
         # when value has a mask, raise error and point user to the add method. TODO
