import abc
import copy
import inspect
import numbers
import textwrap
from copy import deepcopy
from typing import Any
from collections import namedtuple
from collections.abc import Mapping, Iterable

import numpy as np

import astropy.nddata
import astropy.units as u
from astropy.nddata import NDData
from astropy.units import UnitsError
from astropy.wcs.utils import _split_matrix

try:
    # Import sunpy coordinates if available to register the frames and WCS functions with astropy
    import sunpy.coordinates  # NOQA
except ImportError:
    pass

from astropy.wcs import WCS
from astropy.wcs.wcsapi import BaseHighLevelWCS, HighLevelWCSWrapper
from astropy.wcs.wcsapi.high_level_api import values_to_high_level_objects

from ndcube import utils
from ndcube.extra_coords.extra_coords import ExtraCoords, ExtraCoordsABC
from ndcube.global_coords import GlobalCoords, GlobalCoordsABC
from ndcube.meta import NDMetaABC
from ndcube.mixins import NDCubeSlicingMixin
from ndcube.ndcube_sequence import NDCubeSequence
from ndcube.utils.exceptions import warn_deprecated, warn_user
from ndcube.visualization import PlotterDescriptor
from ndcube.wcs.wrappers import CompoundLowLevelWCS, ResampledLowLevelWCS

__all__ = ['NDCubeABC', 'NDCubeLinkedDescriptor']

# Create mapping to masked array types based on data array type for use in analysis methods.
ARRAY_MASK_MAP = {}
ARRAY_MASK_MAP[np.ndarray] = np.ma.masked_array
_NUMPY_COPY_IF_NEEDED = False if np.__version__.startswith("1.") else None
try:
    import dask.array
    ARRAY_MASK_MAP[dask.array.core.Array] = dask.array.ma.masked_array
except ImportError:
    pass

COPY = object()


class NDCubeABC(astropy.nddata.NDDataBase):

    @property
    @abc.abstractmethod
    def extra_coords(self) -> ExtraCoordsABC:
        """
        Coordinates not described by ``NDCubeABC.wcs`` which vary along one or more axes.
        """

    @property
    @abc.abstractmethod
    def global_coords(self) -> GlobalCoordsABC:
        """
        Coordinate metadata which applies to the whole cube.
        """

    @property
    @abc.abstractmethod
    def combined_wcs(self) -> BaseHighLevelWCS:
        """
        The WCS transform for the NDCube, including the coordinates specified in ``.extra_coords``.

        This transform should implement the high level wcsapi, and have
        ``pixel_n_dim`` equal to the number of array dimensions in the
        `~ndcube.NDCube`. The number of world dimensions should be equal to the
        number of world dimensions in ``self.wcs`` and in ``self.extra_coords`` combined.
        """

    @property
    @abc.abstractmethod
    def array_axis_physical_types(self) -> Iterable[tuple[str, ...]]:
        """
        Returns the WCS physical types that vary along each array axis.

        Returns an iterable of tuples where each tuple corresponds to an array axis and
        holds strings denoting the WCS physical types associated with that array axis.
        Since multiple physical types can be associated with one array axis, tuples can
        be of different lengths. Likewise, as a single physical type can correspond to
        multiple array axes, the same physical type string can appear in multiple tuples.

        The physical types returned by this property are drawn from the
        `~ndcube.NDCube.combined_wcs` property so they include the coordinates contained in
        `~ndcube.NDCube.extra_coords`.
        """

    @abc.abstractmethod
    def axis_world_coords(self,
                          *axes: int | str,
                          pixel_corners: bool = False,
                          wcs: BaseHighLevelWCS | ExtraCoordsABC | None = None
                          ) -> Iterable[Any]:
        """
        Returns objects representing the world coordinates of pixel centers for a desired axes.

        Parameters
        ----------
        axes: `int` or `str`, or multiple `int` or `str`, optional
            Axis number in numpy ordering or unique substring of
            `ndcube.NDCube.wcs.world_axis_physical_types <astropy.wcs.wcsapi.BaseWCSWrapper>`
            of axes for which real world coordinates are desired.
            Not specifying axes inputs causes results for all axes to be returned.
        pixel_corners: `bool`, optional
            If `True` then instead of returning the coordinates at the centers of the pixels,
            the coordinates at the pixel corners will be returned. This
            increases the size of the output by 1 in all dimensions as all corners are returned.
        wcs: `astropy.wcs.wcsapi.BaseHighLevelWCS`, optional
            The WCS object to used to calculate the world coordinates.
            Although technically this can be any valid WCS, it will typically be
            ``self.wcs``, ``self.extra_coords``, or ``self.combined_wcs`` combining both
            the WCS and extra coords.
            Default=self.wcs
        Returns
        -------
        axes_coords: iterable
            An iterable of "high level" objects giving the real world
            coords for the axes requested by user.
            For example, a tuple of `~astropy.coordinates.SkyCoord` objects.
            The types returned are determined by the WCS object.
            The dimensionality of these objects should match that of
            their corresponding array dimensions, unless ``pixel_corners=True``
            in which case the length along each axis will be 1 greater than
            the number of pixels.
        Examples
        --------
        >>> NDCube.axis_world_coords('lat', 'lon') # doctest: +SKIP
        >>> NDCube.axis_world_coords(2) # doctest: +SKIP

        """

    @abc.abstractmethod
    def axis_world_coords_values(self,
                                 *axes: int | str,
                                 pixel_corners: bool = False,
                                 wcs: BaseHighLevelWCS | ExtraCoordsABC | None = None
                                 ) -> Iterable[u.Quantity]:
        """
        Returns the world coordinate values of all pixels for desired axes.
        In contrast to :meth:`ndcube.NDCube.axis_world_coords`, this method returns
        `~astropy.units.Quantity` objects. Which only provide units rather than full
        coordinate metadata provided by high-level coordinate objects.

        Parameters
        ----------
        axes: `int` or `str`, or multiple `int` or `str`, optional
            Axis number in numpy ordering or unique substring of
            `ndcube.NDCube.wcs.world_axis_physical_types <astropy.wcs.wcsapi.BaseWCSWrapper>`
            of axes for which real world coordinates are desired.
            axes=None implies all axes will be returned.

        pixel_corners: `bool`, optional
            If `True` then coordinates at pixel corners will be returned rather than at pixel centers.
            This increases the size of the output along each dimension by 1
            as all corners are returned.

        wcs: `~astropy.wcs.wcsapi.BaseHighLevelWCS` or `~ndcube.ExtraCoordsABC`, optional
            The WCS object to be used to calculate the world coordinates.
            Although technically this can be any valid WCS, it will typically be
            ``self.wcs``, ``self.extra_coords``, or ``self.combined_wcs``, combing both
            the WCS and extra coords.
            Defaults to the ``.wcs`` property.

        Returns
        -------
        axes_coords: `tuple` of `~astropy.units.Quantity`
            An iterable of raw coordinate values for all pixels for the requested axes.
            The returned units are determined by the WCS object.
            The dimensionality of these objects should match that of
            their corresponding array dimensions, unless ``pixel_corners=True``
            in which case the length along each axis will be 1 greater than the number of pixels.

        Examples
        --------
        >>> NDCube.axis_world_coords_values('lat', 'lon') # doctest: +SKIP
        >>> NDCube.axis_world_coords_values(2) # doctest: +SKIP

        """

    @abc.abstractmethod
    def crop(self,
             *points: Iterable[Any],
             wcs: BaseHighLevelWCS | ExtraCoordsABC | None = None,
             keepdims: bool = False,
             ) -> "NDCubeABC":
        """
        Crop using real world coordinates.
        This method crops the NDCube to the smallest bounding box in pixel space that
        contains all the provided world coordinate points.

        This function takes the points defined as high-level astropy coordinate objects
        such as `~astropy.coordinates.SkyCoord`, `~astropy.coordinates.SpectralCoord`, etc.

        Parameters
        ----------
        points: iterable of iterables
            Tuples of high level coordinate objects
            e.g. `~astropy.coordinates.SkyCoord`.
            Each iterable of coordinate objects represents a single location
            in the data array in real world coordinates.

            The coordinates of the points as they are passed to
            `~astropy.wcs.wcsapi.BaseHighLevelWCS.world_to_pixel`.
            Therefore their number and order must be compatible with the API
            of that method, i.e. they must be passed in world order.

        wcs: `~astropy.wcs.wcsapi.BaseHighLevelWCS` or `~ndcube.ExtraCoordsABC`
            The WCS to use to calculate the pixel coordinates based on the input.
            Will default to the ``.wcs`` property if not given. While any valid WCS
            could be used it is expected that either the ``.wcs`` or
            ``.extra_coords`` properties will be used.

        keepdims: `bool`, optional
            If `False` and if cropping results in length-1 dimensions, these are sliced away in output cube.
            If `True`, length-1 dimensions are kept.  Default=False

        Returns
        -------
        `~ndcube.ndcube.NDCubeABC`

        Examples
        --------
        >>> # An example of cropping a region of interest on the Sun from a 3-D image-time cube
        >>> point1 = [SkyCoord(-50*u.deg, -40*u.deg, frame=frames.HeliographicStonyhurst), None]  # doctest: +SKIP
        >>> point2 = [SkyCoord(0*u.deg, -6*u.deg, frame=frames.HeliographicStonyhurst), None]  # doctest: +SKIP
        >>> NDCube.crop(point1, point2) # doctest: +SKIP
        """

    @abc.abstractmethod
    def crop_by_values(self,
                       *points: Iterable[u.Quantity | float],
                       units: Iterable[str | u.Unit] | None = None,
                       wcs: BaseHighLevelWCS | ExtraCoordsABC | None = None,
                       keepdims: bool = False
                       ) -> "NDCubeABC":
        """
        Crop using real world coordinates.
        This method crops the NDCube to the smallest bounding box in pixel space that
        contains all the provided world coordinate points.

        This function takes points as iterables of low-level coordinate objects,
        i.e. `~astropy.units.Quantity` objects. This differs from :meth:`~ndcube.NDCube.crop`
        which takes high-level coordinate objects requiring all the relevant coordinate
        information such as coordinate frame etc. Hence this method's API is more basic
        but less explicit.

        Parameters
        ----------
        points: iterable
            Tuples of coordinate values, the length of the tuples must be
            equal to the number of world dimensions. These points are
            passed to ``wcs.world_to_pixel_values`` so their units
            and order must be compatible with that method.

        units: `str` or `~astropy.units.Unit`
            If the inputs are set without units, the user must set the units
            inside this argument as `str` or `~astropy.units.Unit` objects.
            The length of the iterable must equal the number of world dimensions
            and must have the same order as the coordinate points.

        wcs: `~astropy.wcs.wcsapi.BaseHighLevelWCS` or `~ndcube.ExtraCoordsABC`
            The WCS to use to calculate the pixel coordinates based on the input.
            Will default to the ``.wcs`` property if not given. While any valid WCS
            could be used it is expected that either the ``.wcs`` or
            ``.extra_coords`` properties will be used.

        keepdims: `bool`, optional
            If `False` and if cropping results in length-1 dimensions, these are sliced away in output cube.
            If `True`, length-1 dimensions are kept.  Default=False

        Returns
        -------
        `~ndcube.ndcube.NDCubeABC`

        Examples
        --------
        >>> # An example of cropping a region of interest on the Sun from a 3-D image-time cube
        >>> NDCube.crop_by_values((-600, -600, 0), (0, 0, 0), units=(u.arcsec, u.arcsec, u.s)) # doctest: +SKIP
        """


class NDCubeLinkedDescriptor:
    """
    A descriptor which gives the property a reference to the cube to which it is attached.
    """

    def __init__(self, default_type):
        self._default_type = default_type
        self._property_name = None

    def __set_name__(self, owner, name):
        """
        This function is called when the class the descriptor is attached to is initialized.

        The *class* and not the instance.
        """
        # property name is the name of the attribute on the parent class
        # pointing at an instance of this descriptor.
        self._property_name = name
        # attribute name is the name of the attribute on the parent class where
        # the data is stored.
        self._attribute_name = f"_{name}"

    def __get__(self, obj, objtype=None):
        if obj is None:
            return None

        if getattr(obj, self._attribute_name, None) is None and self._default_type is not None:
            self.__set__(obj, self._default_type)

        return getattr(obj, self._attribute_name)

    def __set__(self, obj, value):
        if isinstance(value, self._default_type):
            value._ndcube = obj
        elif issubclass(value, self._default_type):
            value = value(obj)
        else:
            raise ValueError(
                f"Unable to set value for {self._property_name} it should "
                f"be an instance or subclass of {self._default_type}")

        setattr(obj, self._attribute_name, value)


class NDCubeBase(NDCubeABC, astropy.nddata.NDData, NDCubeSlicingMixin):
    """
    Class representing N-D data described by a single array and set of WCS transformations.

    Parameters
    ----------
    data : array-like or `astropy.nddata.NDData`
        The array holding the actual data in this object.

    wcs : `astropy.wcs.wcsapi.BaseLowLevelWCS`, `astropy.wcs.wcsapi.BaseHighLevelWCS`, optional
        The WCS object containing the axes' information, optional only if
        ``data`` is an `astropy.nddata.NDData` object.

    uncertainty : Any, optional
        Uncertainty in the dataset. Should have an attribute uncertainty_type
        that defines what kind of uncertainty is stored, for example "std"
        for standard deviation or "var" for variance. A metaclass defining such
        an interface is `~astropy.nddata.NDUncertainty` - but isn't mandatory.
        If the uncertainty has no such attribute the uncertainty is stored as
        `~astropy.nddata.UnknownUncertainty`.
        Defaults to None.

    mask : Any, optional
        Mask for the dataset. Masks should follow the numpy convention
        that valid data points are marked by `False` and invalid ones with `True`.
        Defaults to `None`.

    meta : dict-like, optional
        Additional meta information about the dataset. If no meta is provided
        an empty dictionary is created.

    unit : `astropy.units.Unit` or `str`, optional
        Unit for the dataset. Strings that can be converted to a `~astropy.units.Unit` are allowed.
        Default is `None` which results in dimensionless units.

    copy : bool, optional
        Indicates whether to save the arguments as copy. `True` copies every attribute
        before saving it while `False` tries to save every parameter as reference.
        Note however that it is not always possible to save the input as reference.
        Default is `False`.

    """
    # Instances of Extra and Global coords are managed through descriptors
    _extra_coords = NDCubeLinkedDescriptor(ExtraCoords)
    _global_coords = NDCubeLinkedDescriptor(GlobalCoords)

    def __init__(self, data, wcs=None, uncertainty=None, mask=None, meta=None,
                 unit=None, copy=False, **kwargs):

        super().__init__(data, wcs=wcs, uncertainty=uncertainty, mask=mask,
                         meta=meta, unit=unit, copy=copy, **kwargs)

        # Enforce that the WCS object is not None
        if self.wcs is None:
            raise TypeError("The WCS argument can not be None.")

        # Get existing extra_coords if initializing from an NDCube
        if hasattr(data, "extra_coords"):
            extra_coords = data.extra_coords
            if copy:
                extra_coords = deepcopy(extra_coords)
            self._extra_coords = extra_coords

        # Get existing global_coords if initializing from an NDCube
        if hasattr(data, "global_coords"):
            global_coords = data._global_coords
            if copy:
                global_coords = deepcopy(global_coords)
            self._global_coords = global_coords

        # If meta is axis-aware, make it to have same shape as cube.
        if isinstance(self.meta, NDMetaABC):
            self.meta.data_shape = self.shape

    @property
    def data(self):
        """
        `~numpy.ndarray` - like
            The stored dataset.

        Notes
        -----
        It is possible to set the ``.data`` attribute on a `~ndcube.NDCube` with an
        array-like object of the same shape. However, this is really only
        intended for replacing the data with a different object representing
        the same physical data as no other properties of the cube will be
        changed, such as uncertainty or unit.
        """
        return super().data

    @data.setter
    def data(self, value):
        # In an array-agnostic way check the shape is the same
        if not hasattr(value, "shape") or value.shape != self.data.shape:
            raise TypeError(f"Can only set data with an array-like object of the same shape ({self.data.shape})")

        # Other masked arrays are hard to detect reliably
        if isinstance(value, np.ma.MaskedArray):
            raise TypeError("Can not set the .data attribute with a numpy masked array, please set .data and .mask separately.")

        if isinstance(value, u.Quantity):
            unit_error = f"Unable to set data with unit {value.unit} as it incompatible with the current unit of {self.unit}"
            if self.unit is None:
                raise u.UnitsError(unit_error)
            try:
                value = value.to_value(self.unit)
            except u.UnitsError as exc:
                raise u.UnitsError(unit_error) from exc

        self._data = value

    @property
    def extra_coords(self):
        # Docstring in NDCubeABC.
        return self._extra_coords

    @property
    def global_coords(self):
        # Docstring in NDCubeABC.
        return self._global_coords

    @property
    def combined_wcs(self):
        # Docstring in NDCubeABC.
        if not self.extra_coords.wcs:
            return self.wcs

        mapping = list(range(self.wcs.pixel_n_dim)) + list(self.extra_coords.mapping)
        return HighLevelWCSWrapper(
            CompoundLowLevelWCS(self.wcs.low_level_wcs, self._extra_coords.wcs, mapping=mapping)
        )

    @property
    def shape(self):
        return self.data.shape

    @property
    def dimensions(self):
        warn_deprecated("Replaced by ndcube.NDCube.shape")
        return u.Quantity(self.data.shape, unit=u.pix)

    @property
    def array_axis_physical_types(self):
        # Docstring in NDCubeABC.
        wcs = self.combined_wcs
        world_axis_physical_types = np.array(wcs.world_axis_physical_types)
        axis_correlation_matrix = wcs.axis_correlation_matrix
        return [tuple(world_axis_physical_types[axis_correlation_matrix[:, i]].tolist())
                for i in range(axis_correlation_matrix.shape[1])][::-1]

    @property
    def quantity(self):
        """Unitful representation of the NDCube data."""
        return u.Quantity(self.data, self.unit, copy=_NUMPY_COPY_IF_NEEDED)

    def _generate_world_coords(self, pixel_corners, wcs, *, needed_axes, units=None):
        """
        Private method to generate world coordinates.

        Parameters
        ----------
        pixel_corners : bool
            If one needs pixel corners, otherwise pixel centers.
        wcs : astropy.wcs.WCS
            The WCS.
        needed_axes : array-like
            The axes that are needed.
        units : bool
            If units are needed.

        Returns
        -------
        array-like
            The world coordinates.
        """
        pixel_shape = self.data.shape[::-1]
        if pixel_corners:
            pixel_shape = tuple(np.array(pixel_shape) + 1)
            ranges = [np.arange(i) - 0.5 for i in pixel_shape]
        else:
            ranges = [np.arange(i) for i in pixel_shape]
        # Limit the pixel dimensions to the ones present in the ExtraCoords
        if isinstance(wcs, ExtraCoords):
            ranges = [ranges[i] for i in wcs.mapping]
            wcs = wcs.wcs
            if wcs is None:
                return ()
        # This value of zero will be returned as a throwaway for unneeded axes, and a numerical value is
        # required so values_to_high_level_objects in the calling function doesn't crash or warn
        world_coords = [0] * wcs.world_n_dim
        for (pixel_axes_indices, world_axes_indices) in _split_matrix(wcs.axis_correlation_matrix):
            if (needed_axes is not None
                    and len(needed_axes)
                    and not any(world_axis in needed_axes for world_axis in world_axes_indices)):
                # needed_axes indicates which values in world_coords will be used by the calling
                # function, so skip this iteration if we won't be producing any of those values
                continue
            # First construct a range of pixel indices for this set of coupled dimensions
            sub_range = [ranges[idx] for idx in pixel_axes_indices]
            # Then get a set of non correlated dimensions
            non_corr_axes = set(range(wcs.pixel_n_dim)) - set(pixel_axes_indices)
            # And inject 0s for those coordinates
            for idx in non_corr_axes:
                sub_range.insert(idx, 0)
            # If we are subsetting world axes, ignore any pixel axes which are not correlated with our requested world axis.
            if any(world_axis in needed_axes for world_axis in world_axes_indices):
                needed_pixel_axes = wcs.axis_correlation_matrix[needed_axes]
                unneeded_pixel_axes = np.argwhere(needed_pixel_axes.sum(axis=0) == 0)[:, 0]
                for idx in unneeded_pixel_axes:
                    sub_range[idx] = 0
            # Generate a grid of broadcastable pixel indices for all pixel dimensions
            grid = np.meshgrid(*sub_range, indexing='ij')
            # Convert to world coordinates
            world = wcs.pixel_to_world_values(*grid)
            # TODO: this isinstance check is to mitigate https://github.com/spacetelescope/gwcs/pull/332
            if wcs.world_n_dim == 1 and not isinstance(world, tuple):
                world = [world]
            # Extract the world coordinates of interest and remove any non-correlated axes
            # Transpose the world coordinates so they match array ordering not pixel
            for idx in world_axes_indices:
                array_slice = np.zeros((wcs.pixel_n_dim,), dtype=object)
                array_slice[wcs.axis_correlation_matrix[idx]] = slice(None)
                tmp_world = world[idx][tuple(array_slice)].T
                world_coords[idx] = tmp_world
        if units:
            for i, (coord, unit) in enumerate(zip(world_coords, wcs.world_axis_units)):
                world_coords[i] = coord << u.Unit(unit)
        return world_coords

    @utils.cube.sanitize_wcs
    def axis_world_coords(self, *axes, pixel_corners=False, wcs=None):
        # Docstring in NDCubeABC.
        if isinstance(wcs, BaseHighLevelWCS):
            wcs = wcs.low_level_wcs
        orig_wcs = wcs
        if isinstance(wcs, ExtraCoords):
            wcs = wcs.wcs
            if not wcs:
                return ()
        object_names = np.array([wao_comp[0] for wao_comp in wcs.world_axis_object_components])
        unique_obj_names = utils.misc.unique_sorted(object_names)
        world_axes_for_obj = [np.where(object_names == name)[0] for name in unique_obj_names]
        # Create a mapping from world index in the WCS to object index in axes_coords
        world_index_to_object_index = {}
        for object_index, world_axes in enumerate(world_axes_for_obj):
            for world_index in world_axes:
                world_index_to_object_index[world_index] = object_index
        world_indices = utils.wcs.calculate_world_indices_from_axes(wcs, axes)
        object_indices = utils.misc.unique_sorted(
            [world_index_to_object_index[world_index] for world_index in world_indices]
        )
        axes_coords = self._generate_world_coords(pixel_corners, orig_wcs, needed_axes=world_indices, units=False)
        axes_coords = values_to_high_level_objects(*axes_coords, low_level_wcs=wcs)
        if not axes:
            return tuple(axes_coords)
        return tuple(axes_coords[i] for i in object_indices)

    @utils.cube.sanitize_wcs
    def axis_world_coords_values(self, *axes, pixel_corners=False, wcs=None):
        # Docstring in NDCubeABC.
        if isinstance(wcs, BaseHighLevelWCS):
            wcs = wcs.low_level_wcs
        orig_wcs = wcs
        if isinstance(wcs, ExtraCoords):
            wcs = wcs.wcs
            if not wcs:
                return ()
        world_indices = utils.wcs.calculate_world_indices_from_axes(wcs, axes)
        axes_coords = self._generate_world_coords(pixel_corners, orig_wcs, needed_axes=world_indices, units=True)
        world_axis_physical_types = wcs.world_axis_physical_types
        # If user has supplied axes, extract only the
        # world coords that correspond to those axes.
        if axes:
            axes_coords = [axes_coords[i] for i in world_indices]
            world_axis_physical_types = tuple(np.array(world_axis_physical_types)[world_indices])
        # Return in array order.
        # First replace characters in physical types forbidden for namedtuple identifiers.
        identifiers = []
        for physical_type in world_axis_physical_types[::-1]:
            identifier = physical_type.replace(":", "_")
            identifier = identifier.replace(".", "_")
            identifier = identifier.replace("-", "__")
            identifiers.append(identifier)
        CoordValues = namedtuple("CoordValues", identifiers)
        return CoordValues(*axes_coords[::-1])

    def crop(self, *points, wcs=None, keepdims=False):
        # The docstring is defined in NDCubeABC
        # Calculate the array slice item corresponding to bounding box and return sliced cube.
        item = self._get_crop_item(*points, wcs=wcs, keepdims=keepdims)
        return self[item]

    @utils.cube.sanitize_wcs
    def _get_crop_item(self, *points, wcs=None, keepdims=False):
        # Sanitize inputs.
        no_op, points, wcs = utils.cube.sanitize_crop_inputs(points, wcs)
        # Quit out early if we are no-op
        if no_op:
            return tuple([slice(None)] * wcs.pixel_n_dim)
        comp = [c[0] for c in wcs.world_axis_object_components]
        # Trim to unique component names - `np.unique(..., return_index=True)
        # keeps sorting alphabetically, set() seems just nondeterministic.
        for k, c in enumerate(comp):
            if comp.count(c) > 1:
                comp.pop(k)
        classes = [wcs.world_axis_object_classes[c][0] for c in comp]
        for i, point in enumerate(points):
            if len(point) != len(comp):
                raise ValueError(f"{len(point)} components in point {i} do not match "
                                 f"WCS with {len(comp)} components.")
            for j, value in enumerate(point):
                if not (value is None or isinstance(value, classes[j])):
                    raise TypeError(f"{type(value)} of component {j} in point {i} is "
                                    f"incompatible with WCS component {comp[j]} "
                                    f"{classes[j]}.")
        return utils.cube.get_crop_item_from_points(points, wcs, False, keepdims=keepdims,
                                                    original_shape=self.data.shape)

    def crop_by_values(self, *points, units=None, wcs=None, keepdims=False):
        # The docstring is defined in NDCubeABC
        # Calculate the array slice item corresponding to bounding box and return sliced cube.
        item = self._get_crop_by_values_item(*points, units=units, wcs=wcs, keepdims=keepdims)
        return self[item]

    @utils.cube.sanitize_wcs
    def _get_crop_by_values_item(self, *points, units=None, wcs=None, keepdims=False):
        # Sanitize inputs.
        no_op, points, wcs = utils.cube.sanitize_crop_inputs(points, wcs)
        # Quit out early if we are no-op
        if no_op:
            return tuple([slice(None)] * wcs.pixel_n_dim)
        # Convert float inputs to quantities using units.
        n_coords = len(points[0])
        if units is None:
            units = [None] * n_coords
        elif len(units) != n_coords:
            raise ValueError(f"Units must be None or have same length {n_coords} as corner inputs.")
        types_with_units = (u.Quantity, type(None))
        for i, point in enumerate(points):
            if len(point) != wcs.world_n_dim:
                raise ValueError(f"{len(point)} dimensions in point {i} do not match "
                                 f"WCS with {wcs.world_n_dim} world dimensions.")
            for j, (value, unit) in enumerate(zip(point, units)):
                value_is_float = not isinstance(value, types_with_units)
                if value_is_float:
                    if unit is None:
                        raise TypeError(
                            "If an element of a point is not a Quantity or None, "
                            "the corresponding unit must be a valid astropy Unit or unit string."
                            f"index: {i}; coord type: {type(value)}; unit: {unit}")
                    points[i][j] = u.Quantity(value, unit=unit)
                if value is not None:
                    try:
                        points[i][j] = points[i][j].to(wcs.world_axis_units[j])
                    except UnitsError as err:
                        raise UnitsError(f"Unit '{points[i][j].unit}' of coordinate object {j} in point {i} is "
                                         f"incompatible with WCS unit '{wcs.world_axis_units[j]}'") from err

        return utils.cube.get_crop_item_from_points(points, wcs, True, keepdims=keepdims,
                                                    original_shape=self.data.shape)

    def __str__(self):
        return textwrap.dedent(f"""\
                NDCube
                ------
                Shape: {self.shape}
                Physical Types of Axes: {self.array_axis_physical_types}
                Unit: {self.unit}
                Data Type: {self.data.dtype}""")

    def __repr__(self):
        return f"{object.__repr__(self)}\n{self!s}"

    def explode_along_axis(self, axis):
        """
        Separates slices of NDCubes along a given axis into an NDCubeSequence of (N-1)DCubes.

        Parameters
        ----------
        axis : `int`
            The array axis along which the data is to be changed.

        Returns
        -------
        result : `ndcube.NDCubeSequence`
        """
        # If axis is -ve then calculate the axis from the length of the shape of one cube
        if axis < 0:
            axis = len(self.shape) + axis
        # To store the resultant cube
        result_cubes = []
        # All slices are initially initialised as slice(None, None, None)
        cube_slices = [slice(None, None, None)] * self.data.ndim
        # Slicing the cube inside result_cube
        for i in range(self.data.shape[axis]):
            # Setting the slice value to the index so that the slices are done correctly.
            cube_slices[axis] = i
            # Set to None the metadata of sliced cubes.
            item = tuple(cube_slices)
            sliced_cube = self[item]
            sliced_cube.meta = None
            # Appending the sliced cubes in the result_cube list
            result_cubes.append(sliced_cube)
        # Creating a new NDCubeSequence with the result_cubes and common axis as axis
        return NDCubeSequence(result_cubes, meta=self.meta)

    def reproject_to(self,
                     target_wcs,
                     algorithm='interpolation',
                     shape_out=None,
                     return_footprint=False,
                     **reproject_args):
        """
        Reprojects the instance to the coordinates described by another WCS object.

        Parameters
        ----------
        target_wcs : `astropy.wcs.wcsapi.BaseHighLevelWCS`, `astropy.wcs.wcsapi.BaseLowLevelWCS`,
            or `astropy.io.fits.Header`
            The WCS object to which the `ndcube.NDCube` is to be reprojected.

        algorithm: `str`, optional
            The algorithm to use for reprojecting.
            When set to "interpolation" `~reproject.reproject_interp` is used.
            When set to "adaptive" `~reproject.reproject_adaptive` is used.
            When set to "exact" `~reproject.reproject_exact` is used.

        shape_out: `tuple`, optional
            The shape of the output data array. The ordering of the dimensions must follow NumPy
            ordering and not the WCS pixel shape.
            If not specified, `~astropy.wcs.wcsapi.BaseLowLevelWCS.array_shape` attribute
            (if available) from the low level API of the ``target_wcs`` is used.

        return_footprint : `bool`
            If `True` the footprint is returned in addition to the new `~ndcube.NDCube`.
            Defaults to `False`.

        **reproject_args
            All other arguments are passed through to the reproject function
            being called. The function being called depends on the
            ``algorithm=`` keyword argument, see that for more details.

        Returns
        -------
        reprojected_cube : `ndcube.NDCube`
            A new resultant NDCube object, the supplied ``target_wcs`` will be
            the ``.wcs`` attribute of the output `~ndcube.NDCube`.

        footprint: `numpy.ndarray`
            Footprint of the input array in the output array.
            Values of 0 indicate no coverage or valid values in the input
            image, while values of 1 indicate valid values.

        See Also
        --------

        reproject.reproject_interp
        reproject.reproject_adaptive
        reproject.reproject_exact

        Notes
        -----
        This method doesn't support handling of the ``mask``, ``extra_coords``, and ``uncertainty`` attributes yet.
        However, ``meta`` and ``global_coords`` are copied to the output `ndcube.NDCube`.
        """
        try:
            from reproject import reproject_adaptive, reproject_exact, reproject_interp  # noqa: PLC0415
            from reproject.wcs_utils import has_celestial  # noqa: PLC0415
        except ModuleNotFoundError:
            raise ImportError(f"The {type(self).__name__}.reproject_to method requires "
                              f"the `reproject` library to be installed.")

        algorithms = {
            "interpolation": reproject_interp,
            "adaptive": reproject_adaptive,
            "exact": reproject_exact,
        }

        if algorithm not in algorithms.keys():
            raise ValueError(f"{algorithm=} is not valid, it must be one of {', '.join(algorithms.keys())}.")

        if isinstance(target_wcs, Mapping):
            target_wcs = WCS(header=target_wcs)

        low_level_target_wcs = utils.wcs.get_low_level_wcs(target_wcs, 'target_wcs')

        # 'adaptive' and 'exact' algorithms work only on 2D celestial WCS.
        if algorithm == 'adaptive' or algorithm == 'exact':
            if low_level_target_wcs.pixel_n_dim != 2 or low_level_target_wcs.world_n_dim != 2:
                raise ValueError('For adaptive and exact algorithms, target_wcs must be 2D.')

            if not has_celestial(target_wcs):
                raise ValueError('For adaptive and exact algorithms, '
                                 'target_wcs must contain celestial axes only.')

        # TODO: Upstream this check into reproject
        # If shape_out is not specified explicitly,
        # try to extract it from the low level WCS
        if not shape_out:
            if hasattr(low_level_target_wcs, 'array_shape') and low_level_target_wcs.array_shape is not None:
                shape_out = low_level_target_wcs.array_shape
            else:
                raise ValueError("shape_out must be specified if target_wcs does not have the array_shape attribute.")

        data = algorithms[algorithm](self,
                                     output_projection=target_wcs,
                                     shape_out=shape_out,
                                     return_footprint=return_footprint,
                                     **reproject_args)

        if return_footprint:
            data, footprint = data

        resampled_cube = type(self)(data, wcs=target_wcs, meta=deepcopy(self.meta))
        resampled_cube._global_coords = deepcopy(self.global_coords)

        if return_footprint:
            return resampled_cube, footprint

        return resampled_cube


class NDCube(NDCubeBase):
    """
    Class representing N-D data described by a single array and set of WCS transformations.

    Parameters
    ----------
    data: `numpy.ndarray`
        The array holding the actual data in this object.

    wcs: `astropy.wcs.wcsapi.BaseLowLevelWCS`, `astropy.wcs.wcsapi.BaseHighLevelWCS`, optional
        The WCS object containing the axes' information, optional only if
        ``data`` is an `astropy.nddata.NDData` object.

    uncertainty : Any, optional
        Uncertainty in the dataset. Should have an attribute uncertainty_type
        that defines what kind of uncertainty is stored, for example "std"
        for standard deviation or "var" for variance. A metaclass defining
        such an interface is NDUncertainty - but isn't mandatory. If the uncertainty
        has no such attribute the uncertainty is stored as UnknownUncertainty.
        Defaults to None.

    mask : Any, optional
        Mask for the dataset. Masks should follow the numpy convention
        that valid data points are marked by False and invalid ones with True.
        Defaults to None.

    meta : dict-like, optional
        Additional meta information about the dataset. If no meta is provided
        an empty collections.OrderedDict is created. Default is None.

    unit : `astropy.units.Unit` or str, optional
        Unit for the dataset. Strings that can be converted to a Unit are allowed.
        Default is None.

    extra_coords : iterable of `tuple`, each with three entries
        (`str`, `int`, `astropy.units.Quantity` or array-like)
        Gives the name, axis of data, and values of coordinates of a data axis not
        included in the WCS object.

    copy : bool, optional
        Indicates whether to save the arguments as copy. True copies every attribute
        before saving it while False tries to save every parameter as reference.
        Note however that it is not always possible to save the input as reference.
        Default is False.

    """
    # Enabling the NDCube reflected operators is a bit subtle. The NDCube
    # reflected operator will be used only if the Quantity non-reflected operator
    # returns NotImplemented. The Quantity operator strips the unit from the
    # Quantity and tries to combine the value with the NDCube using NumPy's
    # __array_ufunc__(). If NumPy believes that it can proceed, this will result
    # in an error. We explicitly set __array_ufunc__ = None so that the NumPy
    # call, and consequently the Quantity operator, will return NotImplemented.
    __array_ufunc__ = None

    # We special case the default mpl plotter here so that we can only import
    # matplotlib when `.plotter` is accessed and raise an ImportError at the
    # last moment.
    plotter = PlotterDescriptor(default_type="mpl_plotter")
    """
    A ~ndcube.visualization.mpl_plotter.MatplotlibPlotter` instance providing visualization methods.

    The type of this attribute can be changed to provide custom visualization functionality.
    """

    def _as_mpl_axes(self):
        if hasattr(self.plotter, "_as_mpl_axes"):
            return self.plotter._as_mpl_axes()
        warn_user(f"The current plotter {self.plotter} does not have a '_as_mpl_axes' method. "
                    "The default MatplotlibPlotter._as_mpl_axes method will be used instead.")

        from ndcube.visualization.mpl_plotter import MatplotlibPlotter  # noqa: PLC0415

        plotter = MatplotlibPlotter(self)
        return plotter._as_mpl_axes()

    def plot(self, *args, **kwargs):
        """
        A convenience function for the plotters default ``plot()`` method.

        Calling this method is the same as calling ``cube.plotter.plot``, the
        behaviour of this method can change if the `ndcube.NDCube.plotter` class is
        set to a different ``Plotter`` class.

        """
        if self.plotter is None:
            raise NotImplementedError(
                "This NDCube object does not have a .plotter defined so "
                "no default plotting functionality is available.")

        return self.plotter.plot(*args, **kwargs)

    def _new_instance(self, **kwargs):
        keys = ('unit', 'wcs', 'mask', 'meta', 'uncertainty', 'psf')
        new_kwargs = {k: deepcopy(getattr(self, k, None)) for k in keys}
        # To support old versions of astropy, we need to make sure
        # we only pass in the parameters that are valid for the NDData
        params = list(inspect.signature(astropy.nddata.NDData).parameters)
        full_kwargs = {x: new_kwargs.pop(x) for x in params & new_kwargs.keys()}
        # We Explicitly DO NOT deepcopy any data
        full_kwargs['data'] = self.data
        full_kwargs.update(kwargs)
        new_cube = type(self)(**full_kwargs)
        if self.extra_coords is not None:
            new_cube._extra_coords = deepcopy(self.extra_coords)
        if self.global_coords is not None:
            new_cube._global_coords = deepcopy(self.global_coords)
        return new_cube

    def __neg__(self):
        return self._new_instance(data=-self.data)

    def _arithmetic_handle_mask(self, self_mask, value_mask):
        if self_mask is None and value_mask is None:
            return None
        if self_mask is None:
            return value_mask
        if value_mask is None:
            return self_mask
        return np.logical_or(self_mask, value_mask)

    def _arithmetic_operate_with_nddata(self, operation, value):
        handle_mask = self._arithmetic_handle_mask
        if value.wcs is not None:
            raise TypeError("Cannot add coordinate-aware objects to NDCubes.")
        kwargs = {}
        if operation == "add":
            # Handle units
            if self.unit is not None and value.unit is not None:
                value_data = value.data * (value.unit / self.unit).to(u.dimensionless_unscaled)
            elif self.unit is None and value.unit is None:
                value_data = value.data
            else:
                raise TypeError("Adding objects requires that both have a unit or neither has a unit.") # change the test as well.
            # Handle data and uncertainty
            kwargs["data"] = self.data + value_data
            uncert_op = np.add
        elif operation in ("multiply", "true_divide"):
            # Handle units
            if self.unit is not None or value.unit is not None:
                cube_unit = u.Unit('') if self.unit is None else self.unit
                value_unit = u.Unit('') if value.unit is None else value.unit
                kwargs["unit"] = (cube_unit * value_unit if operation == "multiply"
                                  else cube_unit / value_unit)
            if operation == "multiply":
                kwargs["data"] = self.data * value.data
                uncert_op = np.multiply
            else:
                kwargs["data"] = self.data / value.data
                uncert_op = np.true_divide
        else:
            raise ValueError("Value of operation argument is not recognized.")
        # Calculate uncertainty.
        new_uncert = self._combine_uncertainty(uncert_op, value, kwargs["data"])
        if new_uncert:
            # New uncertainty object must be decoupled from its original
            # parent_nddata object. Set this to None here, and the parent_nddata
            # will become the new cube on instantiation.
            new_uncert.parent_nddata = None
            uncert_unit = kwargs.get("unit", self.unit)
            if uncert_unit:
                # Give uncertainty object the same units as the new NDCube.
                new_uncert.unit = uncert_unit
        kwargs["uncertainty"] = new_uncert
        kwargs["mask"] = handle_mask(self.mask, value.mask)

        return kwargs

    def __add__(self, value):
        kwargs = {}
        if isinstance(value, NDData):
            kwargs = self._arithmetic_operate_with_nddata("add", value)
        elif hasattr(value, 'unit'):
            if isinstance(value, u.Quantity):
                # NOTE: if the cube does not have units, we cannot
                # perform arithmetic between a unitful quantity.
                # This forces a conversion to a dimensionless quantity
                # so that an error is thrown if value is not dimensionless
                cube_unit = u.Unit('') if self.unit is None else self.unit
                kwargs["data"] = self.data + value.to_value(cube_unit)
            else:
                # NOTE: This explicitly excludes other NDCube objects and NDData objects
                # which could carry a different WCS than the NDCube
                return NotImplemented
        elif self.unit not in (None, u.Unit("")):
            raise TypeError("Cannot add a unitless object to an NDCube with a unit.")
        else:
            kwargs["data"] = self.data + value

        # return the new NDCube instance
        return self._new_instance(**kwargs)

    def _combine_uncertainty(self, operation, value, result_data):
        # combine the uncertainty;
        if self.uncertainty is not None and value.uncertainty is not None:
            if self.unit is not None:
                result_data *= self.unit
            return self.uncertainty.propagate(
                operation, value, result_data=result_data, correlation=0
            )

        if self.uncertainty is not None:
            return self.uncertainty
        if value.uncertainty is not None:
            return value.uncertainty
        return None

    def __radd__(self, value):
        return self.__add__(value)

    def __sub__(self, value):
        if isinstance(value, NDData):
            new_value = copy.copy(value)
            new_value._data = -value.data
        else:
            new_value = -value
        return self.__add__(new_value)

    def __rsub__(self, value):
        return self.__neg__().__add__(value)

    def __mul__(self, value):
        kwargs = {}
        if isinstance(value, NDData):
            kwargs = self._arithmetic_operate_with_nddata("multiply", value)
        else:
            if hasattr(value, 'unit'):
                if isinstance(value, u.Quantity):
                    # NOTE: if the cube does not have units, set the unit
                    # to dimensionless such that we can perform arithmetic
                    # between the two.
                    cube_unit = u.Unit('') if self.unit is None else self.unit
                    value_unit = value.unit
                    value = value.to_value()
                    kwargs["unit"] = cube_unit * value_unit
                else:
                    return NotImplemented
            else:
                kwargs["unit"] = self.unit
            kwargs["data"] = self.data * value
            kwargs["uncertainty"] = (type(self.uncertainty)(self.uncertainty.array * value)
                            if self.uncertainty is not None else None)
        return self._new_instance(**kwargs)

    def __rmul__(self, value):
        return self.__mul__(value)

    def __truediv__(self, value):
        if isinstance(value, NDData):
            kwargs = self._arithmetic_operate_with_nddata("true_divide", value)
            return self._new_instance(**kwargs)
        return self.__mul__(1/value)

    def __rtruediv__(self, value):
        return self.__pow__(-1).__mul__(value)

    def __pow__(self, value):
        new_data = self.data ** value
        new_unit = self.unit if self.unit is None else self.unit ** value
        new_uncertainty = self.uncertainty

        if self.uncertainty is not None:
            try:
                new_uncertainty = new_uncertainty.propagate(np.power, self, self.data ** value, correlation=1)
            except ValueError as e:
                if "unsupported operation" in e.args[0]:
                    new_uncertainty = None
                    warn_user(f"{type(self.uncertainty)} does not support propagation of uncertainties for power. "
                              f"Setting uncertainties to None.")
                elif "does not support uncertainty propagation" in e.args[0]:
                    new_uncertainty = None
                    warn_user(f"{e.args[0]} Setting uncertainties to None.")
                else:
                    raise e

        return self._new_instance(data=new_data, unit=new_unit, uncertainty=new_uncertainty)

    def to(self, new_unit, **kwargs):
        """Convert instance to another unit.

        Converts the data, uncertainty and unit and returns a new instance
        with other attributes unchanged.

        Parameters
        ----------
        new_unit: `astropy.units.Unit`
            The unit to convert to.
        kwargs:
            Passed to the unit conversion method, self.unit.to.

        Returns
        -------
        : `~ndcube.NDCube`
            A new instance with the new unit and data and uncertainties scales accordingly.
        """
        new_unit = u.Unit(new_unit)
        return self * (self.unit.to(new_unit, **kwargs) * new_unit / self.unit)

    def rebin(self, bin_shape, operation=np.mean, operation_ignores_mask=False, handle_mask=np.all,
              propagate_uncertainties=False, new_unit=None, **kwargs):
        """
        Downsample array by combining contiguous pixels into bins.

        Values in bins are determined by applying a function to the pixel values within it.
        The number of pixels in each bin in each dimension is given by the ``bin_shape`` input.
        This must be an integer fraction of the cube's array size in each dimension.
        If the NDCube instance has uncertainties attached, they are propagated
        depending on binning method chosen.

        Parameters
        ----------
        bin_shape : array-like, `astropy.units.Quantity`
            The number of pixels in a bin in each dimension.
            Must be the same length as number of dimensions in data.
            Each element must be in int. If they are not they will be rounded
            to the nearest int. If provided as a `~astropy.units.Quantity` the
            units have to be convertible to pixels.
            The sentinel value ``-1`` can be passed for a dimension which sets the
            bin size equal to the number of pixels along that axis. This results in a
            pixel size of 1 for this axis in the output (e.g. sum along that axis).
            Please note the ``bin_shape`` follows array axis (NumPy) ordering of the axes.
        operation : function
            Function applied to the data to derive values of the bins.
            Default is `numpy.mean`
        operation_ignores_mask: `bool`
            Determines how masked values are handled.
            If False (default), masked values are excluded when calculating rebinned value.
            If True, masked values are used in calculating rebinned value.
        handle_mask: `None` or function
            Function to apply to each bin in the mask to calculate the new mask values.
            If `None` resultant mask is `None`.
            Default is `numpy.all`
        propagate_uncertainties: `bool` or function.
            If False, uncertainties are dropped.
            If True, default algorithm is used (`~ndcube.utils.cube.propagate_rebin_uncertainties`)
            Can also be set to a function which performs custom uncertainty propagation.
            Additional kwargs provided to this method are passed onto this function.
            See Notes section on how to write a custom ``propagate_uncertainties`` function.
        new_unit: `astropy.units.Unit`, optional
            If the rebinning operation alters the data unit, the new unit can be
            provided here.
        kwargs
            All kwargs are passed to the error propagation function.

        Returns
        -------
        new_cube: `~ndcube.NDCube`
            The resolution-degraded cube.

        Notes
        -----
        **Rebining Algorithm**
        Rebinning is achieved by reshaping the N-D array to a 2N-D array and
        applying the function over the odd-numbered axes. To demonstrate,
        consider the following example. Let's say you have an array::

             x = np.array([[0, 0, 0, 1, 1, 1],
                           [0, 0, 1, 1, 0, 0],
                           [1, 1, 0, 0, 1, 1],
                           [0, 0, 0, 0, 1, 1],
                           [1, 0, 1, 0, 1, 1],
                           [0, 0, 1, 0, 0, 0]])

        and you want to sum over 2x2 non-overlapping sub-arrays. This summing can
        be done by reshaping the array::

             y = x.reshape(3,2,3,2)

        and then summing over the 1st and third directions::

             y2 = y.sum(axis=3).sum(axis=1)

        which gives the expected array::

             array([[0, 3, 2],
                    [2, 0, 4],
                    [1, 2, 2]])

        **Defining Custom Error Propagation**
        To perform custom uncertainty propagation, a function must be provided via the
        propgate_uncertainty kwarg. This function must accept, although doesn't have to
        use, the following args:

        uncertainty: `astropy.nddata.NDUncertainty` but not `astropy.nddata.UnknownUncertainty`
            The uncertainties associated with the data.
        data: array-like
            The data associated with the above uncertainties.
            Must have same shape as uncertainty.
        mask: array-like of `bool` or `None`
            Indicates whether any uncertainty elements should be ignored in propagation.
            True elements cause corresponding uncertainty elements to be ignored.
            False elements cause corresponding uncertainty elements to be propagated.
            Must have same shape as above.
            If None, no uncertainties are ignored.

        All kwarg inputs to the rebin method are also passed on transparently to the
        propagation function. Hence additional inputs to the propagation function can be
        included as kwargs to :meth:`ndcube.NDCube.rebin`.

        The shape of the uncertainty, data and mask inputs are such that the first
        dimension represents the pixels in a given bin whose data and uncertainties
        are aggregated by the rebin process. The shape of the remaining dimensions
        must be the same as the final rebinned data. A silly but informative
        example of a custom propagation function might be::

             def my_propagate(uncertainty, data, mask, **kwargs):
                 # As a silly example, propagate uncertainties by summing those in same bin.
                 # Note not all args are used, but function must accept them.
                 n_pixels_per_bin = data.shape[0]  # 1st dimension of inputs gives pixels in bin.
                 final_shape = data.shape[1:]  # Trailing dims give shape of put rebinned data.
                 # Propagate uncerts by adding them.
                 new_uncert = numpy.zeros(final_shape)
                 for i in range(n_pixels_per_bin):
                     new_uncert += uncertainty.array[i]
                 # Alternatively: new_uncerts = uncertainty.array.sum(axis=0)
                 return type(uncertainty)(new_uncert)  # Convert to original uncert type and return.
        """
        # Sanitize input.
        new_unit = new_unit or self.unit
        if isinstance(bin_shape, u.Quantity):
            bin_shape = bin_shape.to_value(u.pixel)
        # Make sure the input bin dimensions are integers.
        bin_shape = np.rint(bin_shape).astype(int)
        if np.all(bin_shape == 1):
            return self
        # Ensure bin_size has right number of entries and each entry is an
        # integer fraction of the array shape in each dimension.
        data_shape = self.shape
        naxes = len(data_shape)
        if len(bin_shape) != naxes:
            raise ValueError("bin_shape must have an entry for each array axis.")
        bin_shape[bin_shape == -1] = np.array(data_shape)[bin_shape == -1]
        if (bin_shape < 0).any():
            raise ValueError("bin_shape should not be less than -1.")
        if (np.mod(data_shape, bin_shape) != 0).any():
            raise ValueError(
                "bin shape must be an integer fraction of the data shape in each dimension. "
                f"data shape: {data_shape};  bin shape: {bin_shape}"
            )

        # Reshape array so odd dimensions represent pixels to be binned
        # then apply function over those axes.
        data, sanitized_mask = _create_masked_array_for_rebinning(self.data, self.mask,
                                                                  operation_ignores_mask)
        reshape = np.empty(len(data_shape) + len(bin_shape), dtype=int)
        new_shape = (data_shape / bin_shape).astype(int)
        reshape[0::2] = new_shape
        reshape[1::2] = bin_shape
        reshape = tuple(reshape)
        reshaped_data = data.reshape(reshape)
        operation_axes = tuple(range(len(reshape) - 1, 0, -2))
        new_data = operation(reshaped_data, axis=operation_axes)
        if isinstance(new_data, ARRAY_MASK_MAP[np.ndarray]):
            new_data = new_data.data
        if handle_mask is None:
            new_mask = None
        elif isinstance(self.mask, (type(None), bool)):  # Preserve original mask type.
            new_mask = self.mask
        else:
            reshaped_mask = self.mask.reshape(reshape)
            new_mask = handle_mask(reshaped_mask, axis=operation_axes)

        # Propagate uncertainties if propagate_uncertainties kwarg set.
        new_uncertainty = None
        if propagate_uncertainties:
            if self.uncertainty is None:
                warn_user("Uncertainties cannot be propagated as there are no uncertainties, "
                              "i.e., the `uncertainty` keyword was never set on creation of this NDCube.")
            elif isinstance(self.uncertainty, astropy.nddata.UnknownUncertainty):
                warn_user("The uncertainty on this NDCube has no known way to propagate forward and so will be dropped."
                              "To create an uncertainty that can propagate, please see "
                              "https://docs.astropy.org/en/stable/uncertainty/index.html")
            elif (not operation_ignores_mask
                  and (self.mask is True or (self.mask is not None
                                             and not isinstance(self.mask, bool)
                                             and self.mask.all()))):
                warn_user("Uncertainties cannot be propagated as all values are masked and "
                              "operation_ignores_mask is False.")
            else:
                if propagate_uncertainties is True:
                    propagate_uncertainties = utils.cube.propagate_rebin_uncertainties
                # If propagate_uncertainties, use astropy's infrastructure.
                # For this the data and uncertainty must be reshaped
                # so the first dimension represents the flattened size of a single bin
                # while the rest represent the shape of the new data. Then the elements
                # in each bin can be iterated (all bins being treated in parallel) and
                # their uncertainties propagated.
                bin_size = bin_shape.prod()
                flat_shape = [bin_size, *list(new_shape)]
                dummy_axes = tuple(range(1, len(reshape), 2))
                flat_data = np.moveaxis(reshaped_data, dummy_axes, tuple(range(naxes)))
                flat_data = flat_data.reshape(flat_shape)
                reshaped_uncertainty = self.uncertainty.array.reshape(tuple(reshape))
                flat_uncertainty = np.moveaxis(reshaped_uncertainty, dummy_axes, tuple(range(naxes)))
                flat_uncertainty = flat_uncertainty.reshape(flat_shape)
                flat_uncertainty = type(self.uncertainty)(flat_uncertainty)
                if sanitized_mask is not None:
                    reshaped_mask = self.mask.reshape(tuple(reshape))
                    flat_mask = np.moveaxis(reshaped_mask, dummy_axes, tuple(range(naxes)))
                    flat_mask = flat_mask.reshape(flat_shape)
                else:
                    flat_mask = None
                # Propagate uncertainties.
                new_uncertainty = propagate_uncertainties(
                    flat_uncertainty, flat_data, flat_mask,
                    operation=operation, operation_ignores_mask=operation_ignores_mask,
                    handle_mask=handle_mask, new_unit=new_unit, **kwargs)

        # Resample WCS
        new_wcs = ResampledLowLevelWCS(self.wcs.low_level_wcs, bin_shape[::-1])

        # If meta is axis-aware, drop axis-awareness for metadata associated with rebinned axes.
        if hasattr(self.meta, "__ndcube_can_rebin__") and self.meta.__ndcube_can_rebin__:
            new_meta = self.meta.rebin(bin_shape)
        else:
            new_meta = deepcopy(self.meta)

        # Reform NDCube.
        new_cube = type(self)(
            data=new_data,
            wcs=new_wcs,
            uncertainty=new_uncertainty,
            mask=new_mask,
            meta=new_meta,
            unit=new_unit
        )
        new_cube._global_coords = self._global_coords
        # Reconstitute extra coords
        if not self.extra_coords.is_empty:
            new_cube._extra_coords = self.extra_coords.resample(bin_shape, ndcube=new_cube)

        return new_cube

    def squeeze(self, axis=None):
        """
        Removes all axes with a length of 1.

        Parameters
        ----------
        axis: array-like, optional
            Specifies specific axes to be removed. If one of those axes
            has length larger than 1, an error is thrown. If not specified,
            all axes of length 1 get removed.

        Returns
        -------
        `~ndcube.NDCube`
            A new NDCube instance with the removed axes.
        """
        item = np.full(self.data.ndim, slice(None))
        shape = np.asarray(self.data.shape)
        if axis is None:
            item[shape == 1] = 0
        else:
            # For simplicity’s sake, if the axis is scalar make it a tuple.
            if isinstance(axis, numbers.Integral):
                axis = (axis,)
            axis = np.asarray(axis)
            if not (shape[axis] == 1).all():
                raise ValueError("Cannot select any axis to squeeze out, as none of them has size equal to one.")
            item[axis] = 0
        # Scalar NDCubes are not supported, so we raise error as the operation would cause all the axes to be squeezed.
        if (item == 0).all():
            raise ValueError("All axes are of length 1, therefore we will not squeeze NDCube to become a scalar. "
                             "Use `axis=` keyword to specify a subset of axes to squeeze.")
        return self[tuple(item)]


    def fill_masked(self, fill_value, uncertainty_fill_value=None, unmask=False, fill_in_place=False):
        """
        Replaces masked data values with input value.

        Returns a new instance or alters values in place.

        Parameters
        ----------
        fill_value: `numbers.Number` or scalar `astropy.units.Quantity`
            The value to replace masked data with.
        unmask: `bool`, optional
            If True, the newly filled masked values are unmasked. If False, they remain masked
            Default=False
        uncertainty_fill_value: `numbers.Number` or scalar `astropy.units.Quantity`, optional
            The value to replace masked uncertainties with.
        fill_in_place: `bool`, optional
            If `True`, the masked values are filled in place.  If `False`, a new instance is returned
            with masked values filled.  Default=False.
        """
        # variable creations for later use.
        # If fill_in_place is true, do: assign data and uncertainty to variables.
        if fill_in_place:
            new_data = self.data
            new_uncertainty = self.uncertainty
            # Unmasking in-place should be handled later.

        # If fill_in_place is false, do: create new storage place for data and uncertainty and mask.
        # TODO: is the logic repetitive? this else is the same with the if not fill_in_place below? No because the order matters.
        else:
            new_data = copy.deepcopy(self.data)
            new_uncertainty = copy.deepcopy(self.uncertainty)
            new_mask = False if unmask else copy.deepcopy(self.mask) # self.mask still exists.

        masked = (
            False if self.mask is None or self.mask is False
            else self.mask is True if isinstance(self.mask, bool)
            else self.mask.any()
        )
        if masked:
            idx_mask = slice(None) if self.mask is True else self.mask # Ensure indexing mask can index the data array.
            if hasattr(fill_value, "unit"):
                fill_value = fill_value.to_value(self.unit)
            new_data[idx_mask] = fill_value   # python will error based on whether data array can accept the passed value.

            if uncertainty_fill_value is not None:
                if not self.uncertainty:  # or new_uncertainty
                    raise TypeError("Cannot fill uncertainty as uncertainty is None.")
                if hasattr(uncertainty_fill_value, "unit"):
                    uncertainty_fill_value = uncertainty_fill_value.to_value(self.unit)
                new_uncertainty.array[idx_mask] = uncertainty_fill_value

        if not fill_in_place:
            # Create kwargs dictionary and return a new instance.
            kwargs = {}
            kwargs['data'] = new_data
            kwargs['uncertainty'] = new_uncertainty
            kwargs['mask'] = new_mask
            return self._new_instance(**kwargs)
        if unmask:
            self.mask = False
        return None

    def to_nddata(self,
                  *,
                  data=COPY,
                  wcs=COPY,
                  uncertainty=COPY,
                  mask=COPY,
                  unit=COPY,
                  meta=COPY,
                  psf=COPY,
                  extra_coords=COPY,
                  global_coords=COPY,
                  nddata_type=NDData,
                  **kwargs,
                 ):
        """
        Constructs new type instance with the same attribute values as this `~ndcube.NDCube`.

        Attribute values can be altered on the output object by setting a kwarg with the new
        value, e.g. ``data=new_data``.
        Any attributes not supported by the new class (``nddata_type``), will be discarded.

        Parameters
        ----------
        data: array-like, optional
            Data array of new instance. Default is to use data of this instance.
        wcs: `astropy.wcs.wcsapi.BaseLowLevelWCS`, `astropy.wcs.wcsapi.BaseHighLevelWCS`, optional
            WCS object of new instance. Default is to use data of this instance.
        uncertainty: Any, optional
            Uncertainy object of new instance. Default is to use data of this instance.
        mask: Any, optional
            Mask object of new instance. Default is to use data of this instance.
        unit: Any, optional
            Unit of new instance. Default is to use data of this instance.
        meta: dict-like, optional
            Metadata object of new instance. Default is to use data of this instance.
        psf: Any, optional
            PSF object of new instance. Default is to use data of this instance.
        extra_coords: `ndcube.extra_coords.ExtraCoordsABC`, optional
            Extra coords object of new instance. Default is to use data of this instance.
        global_coords: `ndcube.global_coords.GlobalCoordsABC`, optional
            WCS object of new instance. Default is to use data of this instance.
        nddata_type: Any, optional
            The type of the returned object. Must be a subclass of `~astropy.nddata.NDData`
            or a class that behaves like one.  Default=`~astropy.nddata.NDData`.
        kwargs:
            Additional inputs to the ``nddata_type`` constructor that should differ from,
            or are not represented by, the  attributes of this instance. For example, to
            set different data values on the returned object, set a kwarg ``data=new_data``,
            where ``new_data`` is an array of compatible shape and dtype. Note that kwargs
            given by the user and attributes on this instance that are not supported by the
            ``nddata_type`` constructor are ignored.

        Returns
        -------
        new_nddata: Any
            The new instance of class given by ``nddata_type`` with the same attribute values
            as this `~ndcube.NDCube` instance, except for any alterations specified by the
            kwargs.

        Examples
        --------
        To create an `~astropy.nddata.NDData` instance which is a copy of an `~ndcube.NDCube`
        (called ``cube``) without a WCS, do:

        >>> nddata_without_coords = cube.to_nddata(wcs=None) # doctest: +SKIP
        """
        # Build dictionary of new attribute values from this NDCube instance
<<<<<<< HEAD
        # and update with user-defined kwargs.
        new_kwargs = {key.strip("_"): value for key, value in self.__dict__.items()}
        new_kwargs.update(kwargs)
        extra_coords, global_coords = None, None
        if nddata_type is NDCube:
            extra_coords = new_kwargs.pop("extra_coords")
            global_coords = new_kwargs.pop("global_coords")
=======
        # and update with user-defined kwargs. Remove any kwargs not set by user.
        user_kwargs = {"data": data,
                       "wcs": wcs,
                       "uncertainty": uncertainty,
                       "mask": mask,
                       "unit": unit,
                       "meta": meta,
                       "psf": psf,
                       "extra_coords": extra_coords,
                       "global_coords": global_coords}
        extra_coords = self._extra_coords if user_kwargs["extra_coords"] is COPY else None
        global_coords = self._global_coords if user_kwargs["global_coords"] is COPY else None
        user_kwargs = {key: value for key, value in user_kwargs.items() if value is not COPY}
        user_kwargs.update(kwargs)
        all_kwargs = {key.strip("_"): value for key, value in self.__dict__.items()}
        all_kwargs.update(user_kwargs)
>>>>>>> d46bcaad
        # Inspect call signature of new_nddata class and
        # remove unsupported items from new_kwargs.
        nddata_sig = inspect.signature(nddata_type).parameters.keys()
        all_kwarg_keys = list(all_kwargs.keys())
        for key in all_kwarg_keys:
            if key not in nddata_sig:
                del all_kwargs[key]
        # Construct and return new instance.
        new_nddata = nddata_type(**all_kwargs)
        if isinstance(new_nddata, NDCubeBase):
            if extra_coords:
                extra_coords._ndcube = new_nddata
                new_nddata._extra_coords = extra_coords
            if global_coords:
                new_nddata._global_coords = global_coords
        return new_nddata


def _create_masked_array_for_rebinning(data, mask, operation_ignores_mask):
    m = None if (mask is None or mask is False or operation_ignores_mask) else mask
    if m is None:
        return data, m
    for array_type, masked_type in ARRAY_MASK_MAP.items():
        if isinstance(data, array_type):
            break
    else:
        masked_type = np.ma.masked_array
        warn_user("data and mask arrays of different or unrecognized types. Casting them into a numpy masked array.")
    return masked_type(data, m), m<|MERGE_RESOLUTION|>--- conflicted
+++ resolved
@@ -1553,15 +1553,6 @@
         >>> nddata_without_coords = cube.to_nddata(wcs=None) # doctest: +SKIP
         """
         # Build dictionary of new attribute values from this NDCube instance
-<<<<<<< HEAD
-        # and update with user-defined kwargs.
-        new_kwargs = {key.strip("_"): value for key, value in self.__dict__.items()}
-        new_kwargs.update(kwargs)
-        extra_coords, global_coords = None, None
-        if nddata_type is NDCube:
-            extra_coords = new_kwargs.pop("extra_coords")
-            global_coords = new_kwargs.pop("global_coords")
-=======
         # and update with user-defined kwargs. Remove any kwargs not set by user.
         user_kwargs = {"data": data,
                        "wcs": wcs,
@@ -1578,7 +1569,6 @@
         user_kwargs.update(kwargs)
         all_kwargs = {key.strip("_"): value for key, value in self.__dict__.items()}
         all_kwargs.update(user_kwargs)
->>>>>>> d46bcaad
         # Inspect call signature of new_nddata class and
         # remove unsupported items from new_kwargs.
         nddata_sig = inspect.signature(nddata_type).parameters.keys()
