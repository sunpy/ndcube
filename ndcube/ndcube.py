import abc
import copy
import inspect
import numbers
import textwrap
from copy import deepcopy
from typing import Any
from collections import namedtuple
from collections.abc import Mapping, Iterable

import numpy as np

import astropy.nddata
import astropy.units as u
from astropy.nddata import NDData
from astropy.units import UnitsError
from astropy.wcs.utils import _split_matrix

try:
    # Import sunpy coordinates if available to register the frames and WCS functions with astropy
    import sunpy.coordinates  # NOQA
except ImportError:
    pass

from astropy.wcs import WCS
from astropy.wcs.wcsapi import BaseHighLevelWCS, HighLevelWCSWrapper
from astropy.wcs.wcsapi.high_level_api import values_to_high_level_objects

from ndcube import utils
from ndcube.extra_coords.extra_coords import ExtraCoords, ExtraCoordsABC
from ndcube.global_coords import GlobalCoords, GlobalCoordsABC
from ndcube.meta import NDMetaABC
from ndcube.mixins import NDCubeSlicingMixin
from ndcube.ndcube_sequence import NDCubeSequence
from ndcube.utils.exceptions import warn_deprecated, warn_user
from ndcube.visualization import PlotterDescriptor
from ndcube.wcs.wrappers import CompoundLowLevelWCS, ResampledLowLevelWCS

__all__ = ['NDCubeABC', 'NDCubeLinkedDescriptor']

# Create mapping to masked array types based on data array type for use in analysis methods.
ARRAY_MASK_MAP = {}
ARRAY_MASK_MAP[np.ndarray] = np.ma.masked_array
_NUMPY_COPY_IF_NEEDED = False if np.__version__.startswith("1.") else None
try:
    import dask.array
    ARRAY_MASK_MAP[dask.array.core.Array] = dask.array.ma.masked_array
except ImportError:
    pass


class NDCubeABC(astropy.nddata.NDDataBase):

    @property
    @abc.abstractmethod
    def extra_coords(self) -> ExtraCoordsABC:
        """
        Coordinates not described by ``NDCubeABC.wcs`` which vary along one or more axes.
        """

    @property
    @abc.abstractmethod
    def global_coords(self) -> GlobalCoordsABC:
        """
        Coordinate metadata which applies to the whole cube.
        """

    @property
    @abc.abstractmethod
    def combined_wcs(self) -> BaseHighLevelWCS:
        """
        The WCS transform for the NDCube, including the coordinates specified in ``.extra_coords``.

        This transform should implement the high level wcsapi, and have
        ``pixel_n_dim`` equal to the number of array dimensions in the
        `~ndcube.NDCube`. The number of world dimensions should be equal to the
        number of world dimensions in ``self.wcs`` and in ``self.extra_coords`` combined.
        """

    @property
    @abc.abstractmethod
    def array_axis_physical_types(self) -> Iterable[tuple[str, ...]]:
        """
        Returns the WCS physical types that vary along each array axis.

        Returns an iterable of tuples where each tuple corresponds to an array axis and
        holds strings denoting the WCS physical types associated with that array axis.
        Since multiple physical types can be associated with one array axis, tuples can
        be of different lengths. Likewise, as a single physical type can correspond to
        multiple array axes, the same physical type string can appear in multiple tuples.

        The physical types returned by this property are drawn from the
        `~ndcube.NDCube.combined_wcs` property so they include the coordinates contained in
        `~ndcube.NDCube.extra_coords`.
        """

    @abc.abstractmethod
    def axis_world_coords(self,
                          *axes: int | str,
                          pixel_corners: bool = False,
                          wcs: BaseHighLevelWCS | ExtraCoordsABC | None = None
                          ) -> Iterable[Any]:
        """
        Returns objects representing the world coordinates of pixel centers for a desired axes.

        Parameters
        ----------
        axes: `int` or `str`, or multiple `int` or `str`, optional
            Axis number in numpy ordering or unique substring of
            `ndcube.NDCube.wcs.world_axis_physical_types <astropy.wcs.wcsapi.BaseWCSWrapper>`
            of axes for which real world coordinates are desired.
            Not specifying axes inputs causes results for all axes to be returned.
        pixel_corners: `bool`, optional
            If `True` then instead of returning the coordinates at the centers of the pixels,
            the coordinates at the pixel corners will be returned. This
            increases the size of the output by 1 in all dimensions as all corners are returned.
        wcs: `astropy.wcs.wcsapi.BaseHighLevelWCS`, optional
            The WCS object to used to calculate the world coordinates.
            Although technically this can be any valid WCS, it will typically be
            ``self.wcs``, ``self.extra_coords``, or ``self.combined_wcs`` combining both
            the WCS and extra coords.
            Default=self.wcs
        Returns
        -------
        axes_coords: iterable
            An iterable of "high level" objects giving the real world
            coords for the axes requested by user.
            For example, a tuple of `~astropy.coordinates.SkyCoord` objects.
            The types returned are determined by the WCS object.
            The dimensionality of these objects should match that of
            their corresponding array dimensions, unless ``pixel_corners=True``
            in which case the length along each axis will be 1 greater than
            the number of pixels.
        Examples
        --------
        >>> NDCube.axis_world_coords('lat', 'lon') # doctest: +SKIP
        >>> NDCube.axis_world_coords(2) # doctest: +SKIP

        """

    @abc.abstractmethod
    def axis_world_coords_values(self,
                                 *axes: int | str,
                                 pixel_corners: bool = False,
                                 wcs: BaseHighLevelWCS | ExtraCoordsABC | None = None
                                 ) -> Iterable[u.Quantity]:
        """
        Returns the world coordinate values of all pixels for desired axes.
        In contrast to :meth:`ndcube.NDCube.axis_world_coords`, this method returns
        `~astropy.units.Quantity` objects. Which only provide units rather than full
        coordinate metadata provided by high-level coordinate objects.

        Parameters
        ----------
        axes: `int` or `str`, or multiple `int` or `str`, optional
            Axis number in numpy ordering or unique substring of
            `ndcube.NDCube.wcs.world_axis_physical_types <astropy.wcs.wcsapi.BaseWCSWrapper>`
            of axes for which real world coordinates are desired.
            axes=None implies all axes will be returned.

        pixel_corners: `bool`, optional
            If `True` then coordinates at pixel corners will be returned rather than at pixel centers.
            This increases the size of the output along each dimension by 1
            as all corners are returned.

        wcs: `~astropy.wcs.wcsapi.BaseHighLevelWCS` or `~ndcube.ExtraCoordsABC`, optional
            The WCS object to be used to calculate the world coordinates.
            Although technically this can be any valid WCS, it will typically be
            ``self.wcs``, ``self.extra_coords``, or ``self.combined_wcs``, combing both
            the WCS and extra coords.
            Defaults to the ``.wcs`` property.

        Returns
        -------
        axes_coords: `tuple` of `~astropy.units.Quantity`
            An iterable of raw coordinate values for all pixels for the requested axes.
            The returned units are determined by the WCS object.
            The dimensionality of these objects should match that of
            their corresponding array dimensions, unless ``pixel_corners=True``
            in which case the length along each axis will be 1 greater than the number of pixels.

        Examples
        --------
        >>> NDCube.axis_world_coords_values('lat', 'lon') # doctest: +SKIP
        >>> NDCube.axis_world_coords_values(2) # doctest: +SKIP

        """

    @abc.abstractmethod
    def crop(self,
             *points: Iterable[Any],
             wcs: BaseHighLevelWCS | ExtraCoordsABC | None = None,
             keepdims: bool = False,
             ) -> "NDCubeABC":
        """
        Crop using real world coordinates.
        This method crops the NDCube to the smallest bounding box in pixel space that
        contains all the provided world coordinate points.

        This function takes the points defined as high-level astropy coordinate objects
        such as `~astropy.coordinates.SkyCoord`, `~astropy.coordinates.SpectralCoord`, etc.

        Parameters
        ----------
        points: iterable of iterables
            Tuples of high level coordinate objects
            e.g. `~astropy.coordinates.SkyCoord`.
            Each iterable of coordinate objects represents a single location
            in the data array in real world coordinates.

            The coordinates of the points as they are passed to
            `~astropy.wcs.wcsapi.BaseHighLevelWCS.world_to_pixel`.
            Therefore their number and order must be compatible with the API
            of that method, i.e. they must be passed in world order.

        wcs: `~astropy.wcs.wcsapi.BaseHighLevelWCS` or `~ndcube.ExtraCoordsABC`
            The WCS to use to calculate the pixel coordinates based on the input.
            Will default to the ``.wcs`` property if not given. While any valid WCS
            could be used it is expected that either the ``.wcs`` or
            ``.extra_coords`` properties will be used.

        keepdims: `bool`, optional
            If `False` and if cropping results in length-1 dimensions, these are sliced away in output cube.
            If `True`, length-1 dimensions are kept.  Default=False

        Returns
        -------
        `~ndcube.ndcube.NDCubeABC`

        Examples
        --------
        >>> # An example of cropping a region of interest on the Sun from a 3-D image-time cube
        >>> point1 = [SkyCoord(-50*u.deg, -40*u.deg, frame=frames.HeliographicStonyhurst), None]  # doctest: +SKIP
        >>> point2 = [SkyCoord(0*u.deg, -6*u.deg, frame=frames.HeliographicStonyhurst), None]  # doctest: +SKIP
        >>> NDCube.crop(point1, point2) # doctest: +SKIP
        """

    @abc.abstractmethod
    def crop_by_values(self,
                       *points: Iterable[u.Quantity | float],
                       units: Iterable[str | u.Unit] | None = None,
                       wcs: BaseHighLevelWCS | ExtraCoordsABC | None = None,
                       keepdims: bool = False
                       ) -> "NDCubeABC":
        """
        Crop using real world coordinates.
        This method crops the NDCube to the smallest bounding box in pixel space that
        contains all the provided world coordinate points.

        This function takes points as iterables of low-level coordinate objects,
        i.e. `~astropy.units.Quantity` objects. This differs from :meth:`~ndcube.NDCube.crop`
        which takes high-level coordinate objects requiring all the relevant coordinate
        information such as coordinate frame etc. Hence this method's API is more basic
        but less explicit.

        Parameters
        ----------
        points: iterable
            Tuples of coordinate values, the length of the tuples must be
            equal to the number of world dimensions. These points are
            passed to ``wcs.world_to_pixel_values`` so their units
            and order must be compatible with that method.

        units: `str` or `~astropy.units.Unit`
            If the inputs are set without units, the user must set the units
            inside this argument as `str` or `~astropy.units.Unit` objects.
            The length of the iterable must equal the number of world dimensions
            and must have the same order as the coordinate points.

        wcs: `~astropy.wcs.wcsapi.BaseHighLevelWCS` or `~ndcube.ExtraCoordsABC`
            The WCS to use to calculate the pixel coordinates based on the input.
            Will default to the ``.wcs`` property if not given. While any valid WCS
            could be used it is expected that either the ``.wcs`` or
            ``.extra_coords`` properties will be used.

        keepdims: `bool`, optional
            If `False` and if cropping results in length-1 dimensions, these are sliced away in output cube.
            If `True`, length-1 dimensions are kept.  Default=False

        Returns
        -------
        `~ndcube.ndcube.NDCubeABC`

        Examples
        --------
        >>> # An example of cropping a region of interest on the Sun from a 3-D image-time cube
        >>> NDCube.crop_by_values((-600, -600, 0), (0, 0, 0), units=(u.arcsec, u.arcsec, u.s)) # doctest: +SKIP
        """


class NDCubeLinkedDescriptor:
    """
    A descriptor which gives the property a reference to the cube to which it is attached.
    """

    def __init__(self, default_type):
        self._default_type = default_type
        self._property_name = None

    def __set_name__(self, owner, name):
        """
        This function is called when the class the descriptor is attached to is initialized.

        The *class* and not the instance.
        """
        # property name is the name of the attribute on the parent class
        # pointing at an instance of this descriptor.
        self._property_name = name
        # attribute name is the name of the attribute on the parent class where
        # the data is stored.
        self._attribute_name = f"_{name}"

    def __get__(self, obj, objtype=None):
        if obj is None:
            return None

        if getattr(obj, self._attribute_name, None) is None and self._default_type is not None:
            self.__set__(obj, self._default_type)

        return getattr(obj, self._attribute_name)

    def __set__(self, obj, value):
        if isinstance(value, self._default_type):
            value._ndcube = obj
        elif issubclass(value, self._default_type):
            value = value(obj)
        else:
            raise ValueError(
                f"Unable to set value for {self._property_name} it should "
                f"be an instance or subclass of {self._default_type}")

        setattr(obj, self._attribute_name, value)


class NDCubeBase(NDCubeABC, astropy.nddata.NDData, NDCubeSlicingMixin):
    """
    Class representing N-D data described by a single array and set of WCS transformations.

    Parameters
    ----------
    data : array-like or `astropy.nddata.NDData`
        The array holding the actual data in this object.

    wcs : `astropy.wcs.wcsapi.BaseLowLevelWCS`, `astropy.wcs.wcsapi.BaseHighLevelWCS`, optional
        The WCS object containing the axes' information, optional only if
        ``data`` is an `astropy.nddata.NDData` object.

    uncertainty : Any, optional
        Uncertainty in the dataset. Should have an attribute uncertainty_type
        that defines what kind of uncertainty is stored, for example "std"
        for standard deviation or "var" for variance. A metaclass defining such
        an interface is `~astropy.nddata.NDUncertainty` - but isn't mandatory.
        If the uncertainty has no such attribute the uncertainty is stored as
        `~astropy.nddata.UnknownUncertainty`.
        Defaults to None.

    mask : Any, optional
        Mask for the dataset. Masks should follow the numpy convention
        that valid data points are marked by `False` and invalid ones with `True`.
        Defaults to `None`.

    meta : dict-like, optional
        Additional meta information about the dataset. If no meta is provided
        an empty dictionary is created.

    unit : `astropy.units.Unit` or `str`, optional
        Unit for the dataset. Strings that can be converted to a `~astropy.units.Unit` are allowed.
        Default is `None` which results in dimensionless units.

    copy : bool, optional
        Indicates whether to save the arguments as copy. `True` copies every attribute
        before saving it while `False` tries to save every parameter as reference.
        Note however that it is not always possible to save the input as reference.
        Default is `False`.

    """
    # Instances of Extra and Global coords are managed through descriptors
    _extra_coords = NDCubeLinkedDescriptor(ExtraCoords)
    _global_coords = NDCubeLinkedDescriptor(GlobalCoords)

    def __init__(self, data, wcs=None, uncertainty=None, mask=None, meta=None,
                 unit=None, copy=False, psf=None, *, extra_coords=None, global_coords=None, **kwargs):

        super().__init__(data, wcs=wcs, uncertainty=uncertainty, mask=mask,
                         meta=meta, unit=unit, copy=copy, psf=psf, **kwargs)

        # Enforce that the WCS object is not None
        if self.wcs is None:
            raise TypeError("The WCS argument can not be None.")

        # Get existing extra_coords if initializing from an NDCube
        if extra_coords is None and getattr(data, "extra_coords", None) is not None:
            extra_coords = data.extra_coords
        if extra_coords is not None:
            if copy:
                extra_coords = deepcopy(extra_coords)
            self._extra_coords = extra_coords

        # Get existing global_coords if initializing from an NDCube
        if global_coords is None and getattr(data, "global_coords", None) is not None:
            global_coords = data._global_coords
        if global_coords is not None:
            if copy:
                global_coords = deepcopy(global_coords)
            self._global_coords = global_coords

        # If meta is axis-aware, make it to have same shape as cube.
        if isinstance(self.meta, NDMetaABC):
            self.meta.data_shape = self.shape

    @property
    def data(self):
        """
        `~numpy.ndarray` - like
            The stored dataset.

        Notes
        -----
        It is possible to set the ``.data`` attribute on a `~ndcube.NDCube` with an
        array-like object of the same shape. However, this is really only
        intended for replacing the data with a different object representing
        the same physical data as no other properties of the cube will be
        changed, such as uncertainty or unit.
        """
        return super().data

    @data.setter
    def data(self, value):
        # In an array-agnostic way check the shape is the same
        if not hasattr(value, "shape") or value.shape != self.data.shape:
            raise TypeError(f"Can only set data with an array-like object of the same shape ({self.data.shape})")

        # Other masked arrays are hard to detect reliably
        if isinstance(value, np.ma.MaskedArray):
            raise TypeError("Can not set the .data attribute with a numpy masked array, please set .data and .mask separately.")

        if isinstance(value, u.Quantity):
            unit_error = f"Unable to set data with unit {value.unit} as it incompatible with the current unit of {self.unit}"
            if self.unit is None:
                raise u.UnitsError(unit_error)
            try:
                value = value.to_value(self.unit)
            except u.UnitsError as exc:
                raise u.UnitsError(unit_error) from exc

        self._data = value

    @property
    def extra_coords(self):
        # Docstring in NDCubeABC.
        return self._extra_coords

    @property
    def global_coords(self):
        # Docstring in NDCubeABC.
        return self._global_coords

    @property
    def combined_wcs(self):
        # Docstring in NDCubeABC.
        if not self.extra_coords.wcs:
            return self.wcs

        mapping = list(range(self.wcs.pixel_n_dim)) + list(self.extra_coords.mapping)
        return HighLevelWCSWrapper(
            CompoundLowLevelWCS(self.wcs.low_level_wcs, self._extra_coords.wcs, mapping=mapping)
        )

    @property
    def shape(self):
        return self.data.shape

    @property
    def dimensions(self):
        warn_deprecated("Replaced by ndcube.NDCube.shape")
        return u.Quantity(self.data.shape, unit=u.pix)

    @property
    def array_axis_physical_types(self):
        # Docstring in NDCubeABC.
        wcs = self.combined_wcs
        world_axis_physical_types = np.array(wcs.world_axis_physical_types)
        axis_correlation_matrix = wcs.axis_correlation_matrix
        return [tuple(world_axis_physical_types[axis_correlation_matrix[:, i]].tolist())
                for i in range(axis_correlation_matrix.shape[1])][::-1]

    @property
    def quantity(self):
        """Unitful representation of the NDCube data."""
        return u.Quantity(self.data, self.unit, copy=_NUMPY_COPY_IF_NEEDED)

    def _generate_world_coords(self, pixel_corners, wcs, *, needed_axes, units=None):
        """
        Private method to generate world coordinates.

        Parameters
        ----------
        pixel_corners : bool
            If one needs pixel corners, otherwise pixel centers.
        wcs : astropy.wcs.WCS
            The WCS.
        needed_axes : array-like
            The axes that are needed.
        units : bool
            If units are needed.

        Returns
        -------
        array-like
            The world coordinates.
        """
        pixel_shape = self.data.shape[::-1]
        if pixel_corners:
            pixel_shape = tuple(np.array(pixel_shape) + 1)
            ranges = [np.arange(i) - 0.5 for i in pixel_shape]
        else:
            ranges = [np.arange(i) for i in pixel_shape]
        # Limit the pixel dimensions to the ones present in the ExtraCoords
        if isinstance(wcs, ExtraCoords):
            ranges = [ranges[i] for i in wcs.mapping]
            wcs = wcs.wcs
            if wcs is None:
                return ()
        # This value of zero will be returned as a throwaway for unneeded axes, and a numerical value is
        # required so values_to_high_level_objects in the calling function doesn't crash or warn
        world_coords = [0] * wcs.world_n_dim
        for (pixel_axes_indices, world_axes_indices) in _split_matrix(wcs.axis_correlation_matrix):
            if (needed_axes is not None
                    and len(needed_axes)
                    and not any(world_axis in needed_axes for world_axis in world_axes_indices)):
                # needed_axes indicates which values in world_coords will be used by the calling
                # function, so skip this iteration if we won't be producing any of those values
                continue
            # First construct a range of pixel indices for this set of coupled dimensions
            sub_range = [ranges[idx] for idx in pixel_axes_indices]
            # Then get a set of non correlated dimensions
            non_corr_axes = set(range(wcs.pixel_n_dim)) - set(pixel_axes_indices)
            # And inject 0s for those coordinates
            for idx in non_corr_axes:
                sub_range.insert(idx, 0)
            # If we are subsetting world axes, ignore any pixel axes which are not correlated with our requested world axis.
            if any(world_axis in needed_axes for world_axis in world_axes_indices):
                needed_pixel_axes = wcs.axis_correlation_matrix[needed_axes]
                unneeded_pixel_axes = np.argwhere(needed_pixel_axes.sum(axis=0) == 0)[:, 0]
                for idx in unneeded_pixel_axes:
                    sub_range[idx] = 0
            # Generate a grid of broadcastable pixel indices for all pixel dimensions
            grid = np.meshgrid(*sub_range, indexing='ij')
            # Convert to world coordinates
            world = wcs.pixel_to_world_values(*grid)
            # TODO: this isinstance check is to mitigate https://github.com/spacetelescope/gwcs/pull/332
            if wcs.world_n_dim == 1 and not isinstance(world, tuple):
                world = [world]
            # Extract the world coordinates of interest and remove any non-correlated axes
            # Transpose the world coordinates so they match array ordering not pixel
            for idx in world_axes_indices:
                array_slice = np.zeros((wcs.pixel_n_dim,), dtype=object)
                array_slice[wcs.axis_correlation_matrix[idx]] = slice(None)
                tmp_world = world[idx][tuple(array_slice)].T
                world_coords[idx] = tmp_world
        if units:
            for i, (coord, unit) in enumerate(zip(world_coords, wcs.world_axis_units)):
                world_coords[i] = coord << u.Unit(unit)
        return world_coords

    @utils.cube.sanitize_wcs
    def axis_world_coords(self, *axes, pixel_corners=False, wcs=None):
        # Docstring in NDCubeABC.
        if isinstance(wcs, BaseHighLevelWCS):
            wcs = wcs.low_level_wcs
        orig_wcs = wcs
        if isinstance(wcs, ExtraCoords):
            wcs = wcs.wcs
            if not wcs:
                return ()
        object_names = np.array([wao_comp[0] for wao_comp in wcs.world_axis_object_components])
        unique_obj_names = utils.misc.unique_sorted(object_names)
        world_axes_for_obj = [np.where(object_names == name)[0] for name in unique_obj_names]
        # Create a mapping from world index in the WCS to object index in axes_coords
        world_index_to_object_index = {}
        for object_index, world_axes in enumerate(world_axes_for_obj):
            for world_index in world_axes:
                world_index_to_object_index[world_index] = object_index
        world_indices = utils.wcs.calculate_world_indices_from_axes(wcs, axes)
        object_indices = utils.misc.unique_sorted(
            [world_index_to_object_index[world_index] for world_index in world_indices]
        )
        axes_coords = self._generate_world_coords(pixel_corners, orig_wcs, needed_axes=world_indices, units=False)
        axes_coords = values_to_high_level_objects(*axes_coords, low_level_wcs=wcs)
        if not axes:
            return tuple(axes_coords)
        return tuple(axes_coords[i] for i in object_indices)

    @utils.cube.sanitize_wcs
    def axis_world_coords_values(self, *axes, pixel_corners=False, wcs=None):
        # Docstring in NDCubeABC.
        if isinstance(wcs, BaseHighLevelWCS):
            wcs = wcs.low_level_wcs
        orig_wcs = wcs
        if isinstance(wcs, ExtraCoords):
            wcs = wcs.wcs
            if not wcs:
                return ()
        world_indices = utils.wcs.calculate_world_indices_from_axes(wcs, axes)
        axes_coords = self._generate_world_coords(pixel_corners, orig_wcs, needed_axes=world_indices, units=True)
        world_axis_physical_types = wcs.world_axis_physical_types
        # If user has supplied axes, extract only the
        # world coords that correspond to those axes.
        if axes:
            axes_coords = [axes_coords[i] for i in world_indices]
            world_axis_physical_types = tuple(np.array(world_axis_physical_types)[world_indices])
        # Return in array order.
        # First replace characters in physical types forbidden for namedtuple identifiers.
        identifiers = []
        for physical_type in world_axis_physical_types[::-1]:
            identifier = physical_type.replace(":", "_")
            identifier = identifier.replace(".", "_")
            identifier = identifier.replace("-", "__")
            identifiers.append(identifier)
        CoordValues = namedtuple("CoordValues", identifiers)
        return CoordValues(*axes_coords[::-1])

    def crop(self, *points, wcs=None, keepdims=False):
        # The docstring is defined in NDCubeABC
        # Calculate the array slice item corresponding to bounding box and return sliced cube.
        item = self._get_crop_item(*points, wcs=wcs, keepdims=keepdims)
        return self[item]

    @utils.cube.sanitize_wcs
    def _get_crop_item(self, *points, wcs=None, keepdims=False):
        # Sanitize inputs.
        no_op, points, wcs = utils.cube.sanitize_crop_inputs(points, wcs)
        # Quit out early if we are no-op
        if no_op:
            return tuple([slice(None)] * wcs.pixel_n_dim)
        comp = [c[0] for c in wcs.world_axis_object_components]
        # Trim to unique component names - `np.unique(..., return_index=True)
        # keeps sorting alphabetically, set() seems just nondeterministic.
        for k, c in enumerate(comp):
            if comp.count(c) > 1:
                comp.pop(k)
        classes = [wcs.world_axis_object_classes[c][0] for c in comp]
        for i, point in enumerate(points):
            if len(point) != len(comp):
                raise ValueError(f"{len(point)} components in point {i} do not match "
                                 f"WCS with {len(comp)} components.")
            for j, value in enumerate(point):
                if not (value is None or isinstance(value, classes[j])):
                    raise TypeError(f"{type(value)} of component {j} in point {i} is "
                                    f"incompatible with WCS component {comp[j]} "
                                    f"{classes[j]}.")
        return utils.cube.get_crop_item_from_points(points, wcs, False, keepdims=keepdims,
                                                    original_shape=self.data.shape)

    def crop_by_values(self, *points, units=None, wcs=None, keepdims=False):
        # The docstring is defined in NDCubeABC
        # Calculate the array slice item corresponding to bounding box and return sliced cube.
        item = self._get_crop_by_values_item(*points, units=units, wcs=wcs, keepdims=keepdims)
        return self[item]

    @utils.cube.sanitize_wcs
    def _get_crop_by_values_item(self, *points, units=None, wcs=None, keepdims=False):
        # Sanitize inputs.
        no_op, points, wcs = utils.cube.sanitize_crop_inputs(points, wcs)
        # Quit out early if we are no-op
        if no_op:
            return tuple([slice(None)] * wcs.pixel_n_dim)
        # Convert float inputs to quantities using units.
        n_coords = len(points[0])
        if units is None:
            units = [None] * n_coords
        elif len(units) != n_coords:
            raise ValueError(f"Units must be None or have same length {n_coords} as corner inputs.")
        types_with_units = (u.Quantity, type(None))
        for i, point in enumerate(points):
            if len(point) != wcs.world_n_dim:
                raise ValueError(f"{len(point)} dimensions in point {i} do not match "
                                 f"WCS with {wcs.world_n_dim} world dimensions.")
            for j, (value, unit) in enumerate(zip(point, units)):
                value_is_float = not isinstance(value, types_with_units)
                if value_is_float:
                    if unit is None:
                        raise TypeError(
                            "If an element of a point is not a Quantity or None, "
                            "the corresponding unit must be a valid astropy Unit or unit string."
                            f"index: {i}; coord type: {type(value)}; unit: {unit}")
                    points[i][j] = u.Quantity(value, unit=unit)
                if value is not None:
                    try:
                        points[i][j] = points[i][j].to(wcs.world_axis_units[j])
                    except UnitsError as err:
                        raise UnitsError(f"Unit '{points[i][j].unit}' of coordinate object {j} in point {i} is "
                                         f"incompatible with WCS unit '{wcs.world_axis_units[j]}'") from err

        return utils.cube.get_crop_item_from_points(points, wcs, True, keepdims=keepdims,
                                                    original_shape=self.data.shape)

    def __str__(self):
        return textwrap.dedent(f"""\
                NDCube
                ------
                Shape: {self.shape}
                Physical Types of Axes: {self.array_axis_physical_types}
                Unit: {self.unit}
                Data Type: {self.data.dtype}""")

    def __repr__(self):
        return f"{object.__repr__(self)}\n{self!s}"

    def explode_along_axis(self, axis):
        """
        Separates slices of NDCubes along a given axis into an NDCubeSequence of (N-1)DCubes.

        Parameters
        ----------
        axis : `int`
            The array axis along which the data is to be changed.

        Returns
        -------
        result : `ndcube.NDCubeSequence`
        """
        # If axis is -ve then calculate the axis from the length of the shape of one cube
        if axis < 0:
            axis = len(self.shape) + axis
        # To store the resultant cube
        result_cubes = []
        # All slices are initially initialised as slice(None, None, None)
        cube_slices = [slice(None, None, None)] * self.data.ndim
        # Slicing the cube inside result_cube
        for i in range(self.data.shape[axis]):
            # Setting the slice value to the index so that the slices are done correctly.
            cube_slices[axis] = i
            # Set to None the metadata of sliced cubes.
            item = tuple(cube_slices)
            sliced_cube = self[item]
            sliced_cube.meta = None
            # Appending the sliced cubes in the result_cube list
            result_cubes.append(sliced_cube)
        # Creating a new NDCubeSequence with the result_cubes and common axis as axis
        return NDCubeSequence(result_cubes, meta=self.meta)

    def reproject_to(self,
                     target_wcs,
                     algorithm='interpolation',
                     shape_out=None,
                     return_footprint=False,
                     **reproject_args):
        """
        Reprojects the instance to the coordinates described by another WCS object.

        Parameters
        ----------
        target_wcs : `astropy.wcs.wcsapi.BaseHighLevelWCS`, `astropy.wcs.wcsapi.BaseLowLevelWCS`,
            or `astropy.io.fits.Header`
            The WCS object to which the `ndcube.NDCube` is to be reprojected.

        algorithm: `str`, optional
            The algorithm to use for reprojecting.
            When set to "interpolation" `~reproject.reproject_interp` is used.
            When set to "adaptive" `~reproject.reproject_adaptive` is used.
            When set to "exact" `~reproject.reproject_exact` is used.

        shape_out: `tuple`, optional
            The shape of the output data array. The ordering of the dimensions must follow NumPy
            ordering and not the WCS pixel shape.
            If not specified, `~astropy.wcs.wcsapi.BaseLowLevelWCS.array_shape` attribute
            (if available) from the low level API of the ``target_wcs`` is used.

        return_footprint : `bool`
            If `True` the footprint is returned in addition to the new `~ndcube.NDCube`.
            Defaults to `False`.

        **reproject_args
            All other arguments are passed through to the reproject function
            being called. The function being called depends on the
            ``algorithm=`` keyword argument, see that for more details.

        Returns
        -------
        reprojected_cube : `ndcube.NDCube`
            A new resultant NDCube object, the supplied ``target_wcs`` will be
            the ``.wcs`` attribute of the output `~ndcube.NDCube`.

        footprint: `numpy.ndarray`
            Footprint of the input array in the output array.
            Values of 0 indicate no coverage or valid values in the input
            image, while values of 1 indicate valid values.

        See Also
        --------

        reproject.reproject_interp
        reproject.reproject_adaptive
        reproject.reproject_exact

        Notes
        -----
        This method doesn't support handling of the ``mask``, ``extra_coords``, and ``uncertainty`` attributes yet.
        However, ``meta`` and ``global_coords`` are copied to the output `ndcube.NDCube`.
        """
        try:
            from reproject import reproject_adaptive, reproject_exact, reproject_interp  # noqa: PLC0415
            from reproject.wcs_utils import has_celestial  # noqa: PLC0415
        except ModuleNotFoundError:
            raise ImportError(f"The {type(self).__name__}.reproject_to method requires "
                              f"the `reproject` library to be installed.")

        algorithms = {
            "interpolation": reproject_interp,
            "adaptive": reproject_adaptive,
            "exact": reproject_exact,
        }

        if algorithm not in algorithms.keys():
            raise ValueError(f"{algorithm=} is not valid, it must be one of {', '.join(algorithms.keys())}.")

        if isinstance(target_wcs, Mapping):
            target_wcs = WCS(header=target_wcs)

        low_level_target_wcs = utils.wcs.get_low_level_wcs(target_wcs, 'target_wcs')

        # 'adaptive' and 'exact' algorithms work only on 2D celestial WCS.
        if algorithm == 'adaptive' or algorithm == 'exact':
            if low_level_target_wcs.pixel_n_dim != 2 or low_level_target_wcs.world_n_dim != 2:
                raise ValueError('For adaptive and exact algorithms, target_wcs must be 2D.')

            if not has_celestial(target_wcs):
                raise ValueError('For adaptive and exact algorithms, '
                                 'target_wcs must contain celestial axes only.')

        # TODO: Upstream this check into reproject
        # If shape_out is not specified explicitly,
        # try to extract it from the low level WCS
        if not shape_out:
            if hasattr(low_level_target_wcs, 'array_shape') and low_level_target_wcs.array_shape is not None:
                shape_out = low_level_target_wcs.array_shape
            else:
                raise ValueError("shape_out must be specified if target_wcs does not have the array_shape attribute.")

        data = algorithms[algorithm](self,
                                     output_projection=target_wcs,
                                     shape_out=shape_out,
                                     return_footprint=return_footprint,
                                     **reproject_args)

        if return_footprint:
            data, footprint = data

        resampled_cube = type(self)(data, wcs=target_wcs, meta=deepcopy(self.meta))
        resampled_cube._global_coords = deepcopy(self.global_coords)

        if return_footprint:
            return resampled_cube, footprint

        return resampled_cube


class NDCube(NDCubeBase):
    """
    Class representing N-D data described by a single array and set of WCS transformations.

    Parameters
    ----------
    data: `numpy.ndarray`
        The array holding the actual data in this object.

    wcs: `astropy.wcs.wcsapi.BaseLowLevelWCS`, `astropy.wcs.wcsapi.BaseHighLevelWCS`, optional
        The WCS object containing the axes' information, optional only if
        ``data`` is an `astropy.nddata.NDData` object.

    uncertainty : Any, optional
        Uncertainty in the dataset. Should have an attribute uncertainty_type
        that defines what kind of uncertainty is stored, for example "std"
        for standard deviation or "var" for variance. A metaclass defining
        such an interface is NDUncertainty - but isn't mandatory. If the uncertainty
        has no such attribute the uncertainty is stored as UnknownUncertainty.
        Defaults to None.

    mask : Any, optional
        Mask for the dataset. Masks should follow the numpy convention
        that valid data points are marked by False and invalid ones with True.
        Defaults to None.

    meta : dict-like, optional
        Additional meta information about the dataset. If no meta is provided
        an empty collections.OrderedDict is created. Default is None.

    unit : `astropy.units.Unit` or str, optional
        Unit for the dataset. Strings that can be converted to a Unit are allowed.
        Default is None.

    extra_coords : iterable of `tuple`, each with three entries
        (`str`, `int`, `astropy.units.Quantity` or array-like)
        Gives the name, axis of data, and values of coordinates of a data axis not
        included in the WCS object.

    copy : bool, optional
        Indicates whether to save the arguments as copy. True copies every attribute
        before saving it while False tries to save every parameter as reference.
        Note however that it is not always possible to save the input as reference.
        Default is False.

    """
    # Enabling the NDCube reflected operators is a bit subtle. The NDCube
    # reflected operator will be used only if the Quantity non-reflected operator
    # returns NotImplemented. The Quantity operator strips the unit from the
    # Quantity and tries to combine the value with the NDCube using NumPy's
    # __array_ufunc__(). If NumPy believes that it can proceed, this will result
    # in an error. We explicitly set __array_ufunc__ = None so that the NumPy
    # call, and consequently the Quantity operator, will return NotImplemented.
    __array_ufunc__ = None

    # We special case the default mpl plotter here so that we can only import
    # matplotlib when `.plotter` is accessed and raise an ImportError at the
    # last moment.
    plotter = PlotterDescriptor(default_type="mpl_plotter")
    """
    A ~ndcube.visualization.mpl_plotter.MatplotlibPlotter` instance providing visualization methods.

    The type of this attribute can be changed to provide custom visualization functionality.
    """

    def _as_mpl_axes(self):
        if hasattr(self.plotter, "_as_mpl_axes"):
            return self.plotter._as_mpl_axes()
        warn_user(f"The current plotter {self.plotter} does not have a '_as_mpl_axes' method. "
                    "The default MatplotlibPlotter._as_mpl_axes method will be used instead.")

        from ndcube.visualization.mpl_plotter import MatplotlibPlotter  # noqa: PLC0415

        plotter = MatplotlibPlotter(self)
        return plotter._as_mpl_axes()

    def plot(self, *args, **kwargs):
        """
        A convenience function for the plotters default ``plot()`` method.

        Calling this method is the same as calling ``cube.plotter.plot``, the
        behaviour of this method can change if the `ndcube.NDCube.plotter` class is
        set to a different ``Plotter`` class.

        """
        if self.plotter is None:
            raise NotImplementedError(
                "This NDCube object does not have a .plotter defined so "
                "no default plotting functionality is available.")

        return self.plotter.plot(*args, **kwargs)

    def _new_instance(self, **kwargs):
        keys = ('unit', 'wcs', 'mask', 'meta', 'uncertainty', 'psf')
        new_kwargs = {k: deepcopy(getattr(self, k, None)) for k in keys}
        # To support old versions of astropy, we need to make sure
        # we only pass in the parameters that are valid for the NDData
        params = list(inspect.signature(astropy.nddata.NDData).parameters)
        full_kwargs = {x: new_kwargs.pop(x) for x in params & new_kwargs.keys()}
        # We Explicitly DO NOT deepcopy any data
        full_kwargs['data'] = self.data
        full_kwargs.update(kwargs)
        new_cube = type(self)(**full_kwargs)
        if self.extra_coords is not None:
            new_cube._extra_coords = deepcopy(self.extra_coords)
        if self.global_coords is not None:
            new_cube._global_coords = deepcopy(self.global_coords)
        return new_cube

    def __neg__(self):
        return self._new_instance(data=-self.data)

    def _arithmetic_handle_mask(self, self_mask, value_mask):
        if self_mask is None and value_mask is None:
            return None
        if self_mask is None:
            return value_mask
        if value_mask is None:
            return self_mask
        return np.logical_or(self_mask, value_mask)

    def _arithmetic_operate_with_nddata(self, operation, value):
        handle_mask = self._arithmetic_handle_mask
        if value.wcs is not None:
            raise TypeError("Cannot add coordinate-aware objects to NDCubes.")
        kwargs = {}
        if operation == "add":
            # Handle units
            if self.unit is not None and value.unit is not None:
                value_data = value.data * (value.unit / self.unit).to(u.dimensionless_unscaled)
            elif self.unit is None and value.unit is None:
                value_data = value.data
            else:
                raise TypeError("Adding objects requires that both have a unit or neither has a unit.") # change the test as well.
            # Handle data and uncertainty
            kwargs["data"] = self.data + value_data
            uncert_op = np.add
        elif operation in ("multiply", "true_divide"):
            # Handle units
            if self.unit is not None or value.unit is not None:
                cube_unit = u.Unit('') if self.unit is None else self.unit
                value_unit = u.Unit('') if value.unit is None else value.unit
                kwargs["unit"] = (cube_unit * value_unit if operation == "multiply"
                                  else cube_unit / value_unit)
            if operation == "multiply":
                kwargs["data"] = self.data * value.data
                uncert_op = np.multiply
            else:
                kwargs["data"] = self.data / value.data
                uncert_op = np.true_divide
        else:
            raise ValueError("Value of operation argument is not recognized.")
        # Calculate uncertainty.
        new_uncert = self._combine_uncertainty(uncert_op, value, kwargs["data"])
        if new_uncert:
            # New uncertainty object must be decoupled from its original
            # parent_nddata object. Set this to None here, and the parent_nddata
            # will become the new cube on instantiation.
            new_uncert.parent_nddata = None
            uncert_unit = kwargs.get("unit", self.unit)
            if uncert_unit:
                # Give uncertainty object the same units as the new NDCube.
                new_uncert.unit = uncert_unit
        kwargs["uncertainty"] = new_uncert
        kwargs["mask"] = handle_mask(self.mask, value.mask)

        return kwargs

    def __add__(self, value):
        kwargs = {}
        if isinstance(value, NDData):
            kwargs = self._arithmetic_operate_with_nddata("add", value)
        elif hasattr(value, 'unit'):
            if isinstance(value, u.Quantity):
                # NOTE: if the cube does not have units, we cannot
                # perform arithmetic between a unitful quantity.
                # This forces a conversion to a dimensionless quantity
                # so that an error is thrown if value is not dimensionless
                cube_unit = u.Unit('') if self.unit is None else self.unit
                kwargs["data"] = self.data + value.to_value(cube_unit)
            else:
                # NOTE: This explicitly excludes other NDCube objects and NDData objects
                # which could carry a different WCS than the NDCube
                return NotImplemented
        elif self.unit not in (None, u.Unit("")):
            raise TypeError("Cannot add a unitless object to an NDCube with a unit.")
        else:
            kwargs["data"] = self.data + value

        # return the new NDCube instance
        return self._new_instance(**kwargs)

    def _combine_uncertainty(self, operation, value, result_data):
        # combine the uncertainty;
        if self.uncertainty is not None and value.uncertainty is not None:
            if self.unit is not None:
                result_data *= self.unit
            return self.uncertainty.propagate(
                operation, value, result_data=result_data, correlation=0
            )

        if self.uncertainty is not None:
            return self.uncertainty
        if value.uncertainty is not None:
            return value.uncertainty
        return None

    def __radd__(self, value):
        return self.__add__(value)

    def __sub__(self, value):
        if isinstance(value, NDData):
            new_value = copy.copy(value)
            new_value._data = -value.data
        else:
            new_value = -value
        return self.__add__(new_value)

    def __rsub__(self, value):
        return self.__neg__().__add__(value)

    def __mul__(self, value):
        kwargs = {}
        if isinstance(value, NDData):
            kwargs = self._arithmetic_operate_with_nddata("multiply", value)
        else:
            if hasattr(value, 'unit'):
                if isinstance(value, u.Quantity):
                    # NOTE: if the cube does not have units, set the unit
                    # to dimensionless such that we can perform arithmetic
                    # between the two.
                    cube_unit = u.Unit('') if self.unit is None else self.unit
                    value_unit = value.unit
                    value = value.to_value()
                    kwargs["unit"] = cube_unit * value_unit
                else:
                    return NotImplemented
            else:
                kwargs["unit"] = self.unit
            kwargs["data"] = self.data * value
            kwargs["uncertainty"] = (type(self.uncertainty)(self.uncertainty.array * value)
                            if self.uncertainty is not None else None)
        return self._new_instance(**kwargs)

    def __rmul__(self, value):
        return self.__mul__(value)

    def __truediv__(self, value):
        if isinstance(value, NDData):
            kwargs = self._arithmetic_operate_with_nddata("true_divide", value)
            return self._new_instance(**kwargs)
        return self.__mul__(1/value)

    def __rtruediv__(self, value):
        return self.__pow__(-1).__mul__(value)

    def __pow__(self, value):
        new_data = self.data ** value
        new_unit = self.unit if self.unit is None else self.unit ** value
        new_uncertainty = self.uncertainty

        if self.uncertainty is not None:
            try:
                new_uncertainty = new_uncertainty.propagate(np.power, self, self.data ** value, correlation=1)
            except ValueError as e:
                if "unsupported operation" in e.args[0]:
                    new_uncertainty = None
                    warn_user(f"{type(self.uncertainty)} does not support propagation of uncertainties for power. "
                              f"Setting uncertainties to None.")
                elif "does not support uncertainty propagation" in e.args[0]:
                    new_uncertainty = None
                    warn_user(f"{e.args[0]} Setting uncertainties to None.")
                else:
                    raise e

        return self._new_instance(data=new_data, unit=new_unit, uncertainty=new_uncertainty)

    def to(self, new_unit, **kwargs):
        """Convert instance to another unit.

        Converts the data, uncertainty and unit and returns a new instance
        with other attributes unchanged.

        Parameters
        ----------
        new_unit: `astropy.units.Unit`
            The unit to convert to.
        kwargs:
            Passed to the unit conversion method, self.unit.to.

        Returns
        -------
        : `~ndcube.NDCube`
            A new instance with the new unit and data and uncertainties scales accordingly.
        """
        new_unit = u.Unit(new_unit)
        return self * (self.unit.to(new_unit, **kwargs) * new_unit / self.unit)

    def rebin(self, bin_shape, operation=np.mean, operation_ignores_mask=False, handle_mask=np.all,
              propagate_uncertainties=False, new_unit=None, **kwargs):
        """
        Downsample array by combining contiguous pixels into bins.

        Values in bins are determined by applying a function to the pixel values within it.
        The number of pixels in each bin in each dimension is given by the ``bin_shape`` input.
        This must be an integer fraction of the cube's array size in each dimension.
        If the NDCube instance has uncertainties attached, they are propagated
        depending on binning method chosen.

        Parameters
        ----------
        bin_shape : array-like, `astropy.units.Quantity`
            The number of pixels in a bin in each dimension.
            Must be the same length as number of dimensions in data.
            Each element must be in int. If they are not they will be rounded
            to the nearest int. If provided as a `~astropy.units.Quantity` the
            units have to be convertible to pixels.
            The sentinel value ``-1`` can be passed for a dimension which sets the
            bin size equal to the number of pixels along that axis. This results in a
            pixel size of 1 for this axis in the output (e.g. sum along that axis).
            Please note the ``bin_shape`` follows array axis (NumPy) ordering of the axes.
        operation : function
            Function applied to the data to derive values of the bins.
            Default is `numpy.mean`
        operation_ignores_mask: `bool`
            Determines how masked values are handled.
            If False (default), masked values are excluded when calculating rebinned value.
            If True, masked values are used in calculating rebinned value.
        handle_mask: `None` or function
            Function to apply to each bin in the mask to calculate the new mask values.
            If `None` resultant mask is `None`.
            Default is `numpy.all`
        propagate_uncertainties: `bool` or function.
            If False, uncertainties are dropped.
            If True, default algorithm is used (`~ndcube.utils.cube.propagate_rebin_uncertainties`)
            Can also be set to a function which performs custom uncertainty propagation.
            Additional kwargs provided to this method are passed onto this function.
            See Notes section on how to write a custom ``propagate_uncertainties`` function.
        new_unit: `astropy.units.Unit`, optional
            If the rebinning operation alters the data unit, the new unit can be
            provided here.
        kwargs
            All kwargs are passed to the error propagation function.

        Returns
        -------
        new_cube: `~ndcube.NDCube`
            The resolution-degraded cube.

        Notes
        -----
        **Rebining Algorithm**
        Rebinning is achieved by reshaping the N-D array to a 2N-D array and
        applying the function over the odd-numbered axes. To demonstrate,
        consider the following example. Let's say you have an array::

             x = np.array([[0, 0, 0, 1, 1, 1],
                           [0, 0, 1, 1, 0, 0],
                           [1, 1, 0, 0, 1, 1],
                           [0, 0, 0, 0, 1, 1],
                           [1, 0, 1, 0, 1, 1],
                           [0, 0, 1, 0, 0, 0]])

        and you want to sum over 2x2 non-overlapping sub-arrays. This summing can
        be done by reshaping the array::

             y = x.reshape(3,2,3,2)

        and then summing over the 1st and third directions::

             y2 = y.sum(axis=3).sum(axis=1)

        which gives the expected array::

             array([[0, 3, 2],
                    [2, 0, 4],
                    [1, 2, 2]])

        **Defining Custom Error Propagation**
        To perform custom uncertainty propagation, a function must be provided via the
        propgate_uncertainty kwarg. This function must accept, although doesn't have to
        use, the following args:

        uncertainty: `astropy.nddata.NDUncertainty` but not `astropy.nddata.UnknownUncertainty`
            The uncertainties associated with the data.
        data: array-like
            The data associated with the above uncertainties.
            Must have same shape as uncertainty.
        mask: array-like of `bool` or `None`
            Indicates whether any uncertainty elements should be ignored in propagation.
            True elements cause corresponding uncertainty elements to be ignored.
            False elements cause corresponding uncertainty elements to be propagated.
            Must have same shape as above.
            If None, no uncertainties are ignored.

        All kwarg inputs to the rebin method are also passed on transparently to the
        propagation function. Hence additional inputs to the propagation function can be
        included as kwargs to :meth:`ndcube.NDCube.rebin`.

        The shape of the uncertainty, data and mask inputs are such that the first
        dimension represents the pixels in a given bin whose data and uncertainties
        are aggregated by the rebin process. The shape of the remaining dimensions
        must be the same as the final rebinned data. A silly but informative
        example of a custom propagation function might be::

             def my_propagate(uncertainty, data, mask, **kwargs):
                 # As a silly example, propagate uncertainties by summing those in same bin.
                 # Note not all args are used, but function must accept them.
                 n_pixels_per_bin = data.shape[0]  # 1st dimension of inputs gives pixels in bin.
                 final_shape = data.shape[1:]  # Trailing dims give shape of put rebinned data.
                 # Propagate uncerts by adding them.
                 new_uncert = numpy.zeros(final_shape)
                 for i in range(n_pixels_per_bin):
                     new_uncert += uncertainty.array[i]
                 # Alternatively: new_uncerts = uncertainty.array.sum(axis=0)
                 return type(uncertainty)(new_uncert)  # Convert to original uncert type and return.
        """
        # Sanitize input.
        new_unit = new_unit or self.unit
        if isinstance(bin_shape, u.Quantity):
            bin_shape = bin_shape.to_value(u.pixel)
        # Make sure the input bin dimensions are integers.
        bin_shape = np.rint(bin_shape).astype(int)
        if np.all(bin_shape == 1):
            return self
        # Ensure bin_size has right number of entries and each entry is an
        # integer fraction of the array shape in each dimension.
        data_shape = self.shape
        naxes = len(data_shape)
        if len(bin_shape) != naxes:
            raise ValueError("bin_shape must have an entry for each array axis.")
        bin_shape[bin_shape == -1] = np.array(data_shape)[bin_shape == -1]
        if (bin_shape < 0).any():
            raise ValueError("bin_shape should not be less than -1.")
        if (np.mod(data_shape, bin_shape) != 0).any():
            raise ValueError(
                "bin shape must be an integer fraction of the data shape in each dimension. "
                f"data shape: {data_shape};  bin shape: {bin_shape}"
            )

        # Reshape array so odd dimensions represent pixels to be binned
        # then apply function over those axes.
        data, sanitized_mask = _create_masked_array_for_rebinning(self.data, self.mask,
                                                                  operation_ignores_mask)
        reshape = np.empty(len(data_shape) + len(bin_shape), dtype=int)
        new_shape = (data_shape / bin_shape).astype(int)
        reshape[0::2] = new_shape
        reshape[1::2] = bin_shape
        reshape = tuple(reshape)
        reshaped_data = data.reshape(reshape)
        operation_axes = tuple(range(len(reshape) - 1, 0, -2))
        new_data = operation(reshaped_data, axis=operation_axes)
        if isinstance(new_data, ARRAY_MASK_MAP[np.ndarray]):
            new_data = new_data.data
        if handle_mask is None:
            new_mask = None
        elif isinstance(self.mask, (type(None), bool)):  # Preserve original mask type.
            new_mask = self.mask
        else:
            reshaped_mask = self.mask.reshape(reshape)
            new_mask = handle_mask(reshaped_mask, axis=operation_axes)

        # Propagate uncertainties if propagate_uncertainties kwarg set.
        new_uncertainty = None
        if propagate_uncertainties:
            if self.uncertainty is None:
                warn_user("Uncertainties cannot be propagated as there are no uncertainties, "
                              "i.e., the `uncertainty` keyword was never set on creation of this NDCube.")
            elif isinstance(self.uncertainty, astropy.nddata.UnknownUncertainty):
                warn_user("The uncertainty on this NDCube has no known way to propagate forward and so will be dropped."
                              "To create an uncertainty that can propagate, please see "
                              "https://docs.astropy.org/en/stable/uncertainty/index.html")
            elif (not operation_ignores_mask
                  and (self.mask is True or (self.mask is not None
                                             and not isinstance(self.mask, bool)
                                             and self.mask.all()))):
                warn_user("Uncertainties cannot be propagated as all values are masked and "
                              "operation_ignores_mask is False.")
            else:
                if propagate_uncertainties is True:
                    propagate_uncertainties = utils.cube.propagate_rebin_uncertainties
                # If propagate_uncertainties, use astropy's infrastructure.
                # For this the data and uncertainty must be reshaped
                # so the first dimension represents the flattened size of a single bin
                # while the rest represent the shape of the new data. Then the elements
                # in each bin can be iterated (all bins being treated in parallel) and
                # their uncertainties propagated.
                bin_size = bin_shape.prod()
                flat_shape = [bin_size, *list(new_shape)]
                dummy_axes = tuple(range(1, len(reshape), 2))
                flat_data = np.moveaxis(reshaped_data, dummy_axes, tuple(range(naxes)))
                flat_data = flat_data.reshape(flat_shape)
                reshaped_uncertainty = self.uncertainty.array.reshape(tuple(reshape))
                flat_uncertainty = np.moveaxis(reshaped_uncertainty, dummy_axes, tuple(range(naxes)))
                flat_uncertainty = flat_uncertainty.reshape(flat_shape)
                flat_uncertainty = type(self.uncertainty)(flat_uncertainty)
                if sanitized_mask is not None:
                    reshaped_mask = self.mask.reshape(tuple(reshape))
                    flat_mask = np.moveaxis(reshaped_mask, dummy_axes, tuple(range(naxes)))
                    flat_mask = flat_mask.reshape(flat_shape)
                else:
                    flat_mask = None
                # Propagate uncertainties.
                new_uncertainty = propagate_uncertainties(
                    flat_uncertainty, flat_data, flat_mask,
                    operation=operation, operation_ignores_mask=operation_ignores_mask,
                    handle_mask=handle_mask, new_unit=new_unit, **kwargs)

        # Resample WCS
        new_wcs = ResampledLowLevelWCS(self.wcs.low_level_wcs, bin_shape[::-1])

        # If meta is axis-aware, drop axis-awareness for metadata associated with rebinned axes.
        if hasattr(self.meta, "__ndcube_can_rebin__") and self.meta.__ndcube_can_rebin__:
            new_meta = self.meta.rebin(bin_shape)
        else:
            new_meta = deepcopy(self.meta)

        # Reform NDCube.
        new_cube = type(self)(
            data=new_data,
            wcs=new_wcs,
            uncertainty=new_uncertainty,
            mask=new_mask,
            meta=new_meta,
            unit=new_unit
        )
        new_cube._global_coords = self._global_coords
        # Reconstitute extra coords
        if not self.extra_coords.is_empty:
            new_cube._extra_coords = self.extra_coords.resample(bin_shape, ndcube=new_cube)

        return new_cube

    def squeeze(self, axis=None):
        """
        Removes all axes with a length of 1.

        Parameters
        ----------
        axis: array-like, optional
            Specifies specific axes to be removed. If one of those axes
            has length larger than 1, an error is thrown. If not specified,
            all axes of length 1 get removed.

        Returns
        -------
        `~ndcube.NDCube`
            A new NDCube instance with the removed axes.
        """
        item = np.full(self.data.ndim, slice(None))
        shape = np.asarray(self.data.shape)
        if axis is None:
            item[shape == 1] = 0
        else:
            # For simplicity’s sake, if the axis is scalar make it a tuple.
            if isinstance(axis, numbers.Integral):
                axis = (axis,)
            axis = np.asarray(axis)
            if not (shape[axis] == 1).all():
                raise ValueError("Cannot select any axis to squeeze out, as none of them has size equal to one.")
            item[axis] = 0
        # Scalar NDCubes are not supported, so we raise error as the operation would cause all the axes to be squeezed.
        if (item == 0).all():
            raise ValueError("All axes are of length 1, therefore we will not squeeze NDCube to become a scalar. "
                             "Use `axis=` keyword to specify a subset of axes to squeeze.")
        return self[tuple(item)]


    def fill_masked(self, fill_value, uncertainty_fill_value=None, unmask=False, fill_in_place=False):
        """
        Replaces masked data values with input value.

        Returns a new instance or alters values in place.

        Parameters
        ----------
        fill_value: `numbers.Number` or scalar `astropy.units.Quantity`
            The value to replace masked data with.
        unmask: `bool`, optional
            If True, the newly filled masked values are unmasked. If False, they remain masked
            Default=False
        uncertainty_fill_value: `numbers.Number` or scalar `astropy.units.Quantity`, optional
            The value to replace masked uncertainties with.
        fill_in_place: `bool`, optional
            If `True`, the masked values are filled in place.  If `False`, a new instance is returned
            with masked values filled.  Default=False.
        """
        # variable creations for later use.
        # If fill_in_place is true, do: assign data and uncertainty to variables.
        if fill_in_place:
            new_data = self.data
            new_uncertainty = self.uncertainty
            # Unmasking in-place should be handled later.

        # If fill_in_place is false, do: create new storage place for data and uncertainty and mask.
        # TODO: is the logic repetitive? this else is the same with the if not fill_in_place below? No because the order matters.
        else:
            new_data = copy.deepcopy(self.data)
            new_uncertainty = copy.deepcopy(self.uncertainty)
            new_mask = False if unmask else copy.deepcopy(self.mask) # self.mask still exists.

        masked = (
            False if self.mask is None or self.mask is False
            else self.mask is True if isinstance(self.mask, bool)
            else self.mask.any()
        )
        if masked:
            idx_mask = slice(None) if self.mask is True else self.mask # Ensure indexing mask can index the data array.
            if hasattr(fill_value, "unit"):
                fill_value = fill_value.to_value(self.unit)
            new_data[idx_mask] = fill_value   # python will error based on whether data array can accept the passed value.

            if uncertainty_fill_value is not None:
                if not self.uncertainty:  # or new_uncertainty
                    raise TypeError("Cannot fill uncertainty as uncertainty is None.")
                if hasattr(uncertainty_fill_value, "unit"):
                    uncertainty_fill_value = uncertainty_fill_value.to_value(self.unit)
                new_uncertainty.array[idx_mask] = uncertainty_fill_value

        if not fill_in_place:
            # Create kwargs dictionary and return a new instance.
            kwargs = {}
            kwargs['data'] = new_data
            kwargs['uncertainty'] = new_uncertainty
            kwargs['mask'] = new_mask
            return self._new_instance(**kwargs)
        if unmask:
            self.mask = False
        return None

    def to_nddata(self,
                  *,
                  data="copy",
                  wcs="copy",
                  uncertainty="copy",
                  mask="copy",
                  unit="copy",
                  meta="copy",
                  psf="copy",
                  nddata_type=NDData,
                  **kwargs,
                 ):
        """
<<<<<<< HEAD
        Constructs new type instance with the same attribute values as this `~ndcube.NDCube`.

        Attribute values can be altered on the output object by setting a kwarg with the new
        value, e.g. ``data=new_data``.
        Any attributes not supported by the new class (``nddata_type``), will be discarded.
        A motivating use case for this method is in enabling arithmetic operations between
        `~ndcube.NDCube` instances by removing coordinate-awareness.  See the section of the
        ndcube documentation on
        :ref:`arithmetic`.
=======
        Constructs a new `~astropy.nddata.NDData` instance from this object.

        By default all known ``NDData`` attributes are copied (by reference) from
        this object, values can be altered on the output object by
        setting a kwarg with the new value, e.g. ``data=new_data``.
        Custom attributes on this class can be passed by setting that
        keyword to ``"copy"``, for example ``mycube.to_nddata(spam="copy")``
        is the equivalent of setting
        ``mycube.to_nddata(spam=mycube.spam)``.
        Any attributes not supported by the new class
        (``nddata_type``), will be discarded.
>>>>>>> a548c8ca

        Parameters
        ----------
        data: array-like, optional
            Data array of new instance. Default is to use data of this instance.
        wcs: `astropy.wcs.wcsapi.BaseLowLevelWCS`, `astropy.wcs.wcsapi.BaseHighLevelWCS`, optional
            WCS object of new instance. Default is to use data of this instance.
        uncertainty: Any, optional
            Uncertainy object of new instance. Default is to use data of this instance.
        mask: Any, optional
            Mask object of new instance. Default is to use data of this instance.
        unit: Any, optional
            Unit of new instance. Default is to use data of this instance.
        meta: dict-like, optional
            Metadata object of new instance. Default is to use data of this instance.
        psf: Any, optional
            PSF object of new instance. Default is to use data of this instance.
        nddata_type: Any, optional
            The type of the returned object. Must be a subclass of `~astropy.nddata.NDData`
            or a class that behaves like one.  Default=`~astropy.nddata.NDData`.
        kwargs:
            Additional inputs to the ``nddata_type`` constructor. For example, to
            set different data values on the returned object, set a kwarg ``data=new_data``,
            where ``new_data`` is an array of compatible shape and dtype.
            Other keyword arguments can be specified to copy custom
            attributes with the value ``"copy"``, for example
            ``global_coords="copy"``.

        Returns
        -------
        new_nddata: Any
            The new instance of class given by ``nddata_type`` with the same attribute values
            as this `~ndcube.NDCube` instance, except for any alterations specified by the
            kwargs.

        Examples
        --------
        To create an `~astropy.nddata.NDData` instance which is a copy of an `~ndcube.NDCube`
        (called ``cube``) without a WCS, do::

        >>> nddata_without_coords = cube.to_nddata(wcs=None) # doctest: +SKIP

        To create a new `~ndcube.NDCube` instance which is a copy of
        an `~ndcube.NDCube` (called ``cube``) without an uncertainty,
        but with ``global_coords`` and ``extra_coords`` do::

        >>> nddata_without_coords = cube.to_nddata(uncertainty=None, global_coords=True, extra_coords=True) # doctest: +SKIP
        """
        # Put all NDData kwargs in a dict
        user_kwargs = {"data": data,
                       "wcs": wcs,
                       "uncertainty": uncertainty,
                       "mask": mask,
                       "unit": unit,
                       "meta": meta,
                       "psf": psf,
                       **kwargs}
        # If any are "copy" then copy by reference
        user_kwargs = {key: getattr(self, key)
                       if isinstance(value, str) and value == "copy" else value
                       for key, value in user_kwargs.items()}
        # Construct and return new instance.
        return nddata_type(**user_kwargs)


def _create_masked_array_for_rebinning(data, mask, operation_ignores_mask):
    m = None if (mask is None or mask is False or operation_ignores_mask) else mask
    if m is None:
        return data, m
    for array_type, masked_type in ARRAY_MASK_MAP.items():
        if isinstance(data, array_type):
            break
    else:
        masked_type = np.ma.masked_array
        warn_user("data and mask arrays of different or unrecognized types. Casting them into a numpy masked array.")
    return masked_type(data, m), m<|MERGE_RESOLUTION|>--- conflicted
+++ resolved
@@ -1499,17 +1499,6 @@
                   **kwargs,
                  ):
         """
-<<<<<<< HEAD
-        Constructs new type instance with the same attribute values as this `~ndcube.NDCube`.
-
-        Attribute values can be altered on the output object by setting a kwarg with the new
-        value, e.g. ``data=new_data``.
-        Any attributes not supported by the new class (``nddata_type``), will be discarded.
-        A motivating use case for this method is in enabling arithmetic operations between
-        `~ndcube.NDCube` instances by removing coordinate-awareness.  See the section of the
-        ndcube documentation on
-        :ref:`arithmetic`.
-=======
         Constructs a new `~astropy.nddata.NDData` instance from this object.
 
         By default all known ``NDData`` attributes are copied (by reference) from
@@ -1519,9 +1508,11 @@
         keyword to ``"copy"``, for example ``mycube.to_nddata(spam="copy")``
         is the equivalent of setting
         ``mycube.to_nddata(spam=mycube.spam)``.
-        Any attributes not supported by the new class
-        (``nddata_type``), will be discarded.
->>>>>>> a548c8ca
+
+        A motivating use case for this method is in enabling arithmetic operations between
+        `~ndcube.NDCube` instances by removing coordinate-awareness.  See the section of the
+        ndcube documentation on
+        :ref:`arithmetic`.
 
         Parameters
         ----------
