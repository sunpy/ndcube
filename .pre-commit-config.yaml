--- conflicted
+++ resolved
@@ -17,11 +17,7 @@
           ]
         exclude: ".*(.fits|.fts|.fit|.header|.txt|tca.*|extern.*|.rst|.md)$"
   - repo: https://github.com/PyCQA/autoflake
-<<<<<<< HEAD
-    rev: v2.1.1
-=======
     rev: v2.2.0
->>>>>>> 481510bb
     hooks:
       - id: autoflake
         args:
@@ -59,11 +55,7 @@
       - id: mixed-line-ending
         exclude: ".*(.fits|.fts|.fit|.header|.txt|tca.*)$"
   - repo: https://github.com/codespell-project/codespell
-<<<<<<< HEAD
-    rev: v2.2.4
-=======
     rev: v2.2.5
->>>>>>> 481510bb
     hooks:
       - id: codespell
         args: ['--config setup.cfg']
